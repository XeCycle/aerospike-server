--- conflicted
+++ resolved
@@ -718,15 +718,12 @@
 
 		buf += d_sz;
 	}
-<<<<<<< HEAD
-=======
 
 	if (buf > buf_lim) {
 		cf_warning(AS_RECORD, "unpickle record ran beyond input: %p > %p (diff: %lu) newbins: %d", buf, buf_lim, buf - buf_lim, newbins);
 		ret = -5;
 	}
 
->>>>>>> dd703dd5
 	if (has_sindex) {
 		SINDEX_GUNLOCK();
 	}
