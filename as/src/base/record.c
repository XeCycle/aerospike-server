/*
 * record.c
 *
 * Copyright (C) 2012-2014 Aerospike, Inc.
 *
 * Portions may be licensed to Aerospike, Inc. under one or more contributor
 * license agreements.
 *
 * This program is free software: you can redistribute it and/or modify it under
 * the terms of the GNU Affero General Public License as published by the Free
 * Software Foundation, either version 3 of the License, or (at your option) any
 * later version.
 *
 * This program is distributed in the hope that it will be useful, but WITHOUT
 * ANY WARRANTY; without even the implied warranty of MERCHANTABILITY or FITNESS
 * FOR A PARTICULAR PURPOSE. See the GNU Affero General Public License for more
 * details.
 *
 * You should have received a copy of the GNU Affero General Public License
 * along with this program.  If not, see http://www.gnu.org/licenses/
 */

/*
 * Record operations
 */

#include "base/feature.h" // Turn new AS Features on/off (must be first in line)

#include <pthread.h>
#include <stdbool.h>
#include <stddef.h>
#include <stdint.h>
#include <string.h>
#include <time.h> // for as_record_void_time_get() - TODO - replace with clock function
#include <netinet/in.h>
#include <sys/param.h>

#include "citrusleaf/alloc.h"
#include "citrusleaf/cf_atomic.h"
#include "citrusleaf/cf_digest.h"

#include "arenax.h"
#include "fault.h"

#include "base/cfg.h"
#include "base/datamodel.h"
#include "base/index.h"
#include "base/ldt.h"
#include "base/rec_props.h"
#include "base/secondary_index.h"
#include "base/transaction.h"
#include "storage/storage.h"


// #define EXTRA_CHECKS
// #define BREAK_VTP_ERROR

#ifdef EXTRA_CHECKS
#include <signal.h>
#endif

/* Used for debugging/tracing */
static char * MOD = "partition.c::06/28/13";


/* as_record_initialize
 * Initialize the record.
 * Called from as_record_get_create() and write_local()
 * record lock needs to be held before calling this function.
 */
void as_record_initialize(as_index_ref *r_ref, as_namespace *ns)
{
	if (!r_ref || !ns) {
		cf_warning(AS_RECORD, "as_record_reinitialize: illegal params");
		return;
	}

	as_index *r = r_ref->r;

	as_index_clear_flags(r, AS_INDEX_ALL_FLAGS);

	if (ns->single_bin) {
		as_bin *b = as_index_get_single_bin(r);
		as_bin_state_set(b, AS_BIN_STATE_UNUSED);
		b->particle = 0;

	}
	else {
		r->dim = NULL;
	}

	if (ns->allow_versions) {
		as_index_vinfo_mask_set(r, 0, ns->allow_versions);
	}

	// clear everything owned by record
	r->migrate_mark = 0;
	r->generation = 0;
	r->void_time = 0;

	// layer violation, refactor sometime
	if (AS_STORAGE_ENGINE_SSD == ns->storage_type) {
		r->storage_key.ssd.file_id = STORAGE_INVALID_FILE_ID;
		r->storage_key.ssd.rblock_id = STORAGE_INVALID_RBLOCK;
		r->storage_key.ssd.n_rblocks = 0;
	}
	else if (AS_STORAGE_ENGINE_KV == ns->storage_type) {
		r->storage_key.kv.file_id = STORAGE_INVALID_FILE_ID;
	}
	else if (AS_STORAGE_ENGINE_MEMORY == ns->storage_type) {
		// The storage_key struct shouldn't be used, but for now is accessed
		// when making the (useless for memory-only) object size histogram.
		*(uint64_t*)&r->storage_key.ssd = 0;
		r->storage_key.ssd.rblock_id = STORAGE_INVALID_RBLOCK;
	}
	else {
		cf_crash(AS_RECORD, "unknown storage engine type: %d", ns->storage_type);
	}

	as_index_set_set_id(r, 0);
}

/* as_record_get_create
 * Instantiate a new as_record in a namespace (no bins though)
 * AND CREATE IF IT DOESN"T EXIST
 * returns -1 if fail
 * 0 if successful find
 * 1 if successful but CREATE
 */
int
as_record_get_create(as_index_tree *tree, cf_digest *keyd, as_index_ref *r_ref, as_namespace *ns, bool is_subrec)
{
	// Only create the in-memory index tree when not using KV store.
	int rv = (as_storage_has_index(ns) ?
			as_index_ref_initialize(tree, keyd, r_ref, true, ns) :
			as_index_get_insert_vlock(tree, keyd, r_ref));

	if (rv == 0) {
		cf_detail(AS_RECORD, "record get_create: digest %"PRIx64" found record %p", *(uint64_t *)keyd , r_ref->r);

		if (r_ref->r->storage_key.ssd.rblock_id == 0) {
			cf_warning_digest(AS_DRV_SSD, keyd, "fail as_record_get_create(): rblock_id 0 ");
			r_ref->r->storage_key.ssd.rblock_id = STORAGE_INVALID_RBLOCK;
			as_record_done(r_ref, ns);
			rv = -1;
		}
	}
	else if (rv == 1) {
		cf_detail(AS_RECORD, "record get_create: digest %"PRIx64" new record %p", *(uint64_t *)keyd, r_ref->r);

		// new record, have to initialize bits
		as_record_initialize(r_ref, ns);

		// this is decremented by the destructor here, so best tracked on the constructor
<<<<<<< HEAD
		if (is_subrec) {
			cf_atomic_int_add( &ns->n_objects_sub, 1);
		} else {
			cf_atomic_int_add( &ns->n_objects, 1);
		}

		cf_detail(AS_RECORD, "record get_create: digest %"PRIx64" new record %p", *(uint64_t *)keyd, r_ref->r);
		return(1);
=======
		cf_atomic_int_add( &ns->n_objects, 1);
>>>>>>> 287c5cf0
	}

	return rv;
}

void
as_record_clean_bins_from(as_storage_rd *rd, uint16_t from)
{
	for (uint16_t i = from; i < rd->n_bins; i++) {
		as_bin *b = &rd->bins[i];

		if (as_bin_inuse(b)) {
			as_particle_destroy(b, rd->ns->storage_data_in_memory);
			as_bin_set_empty(b);
		}
	}
}

void
as_record_clean_bins(as_storage_rd *rd)
{
	as_record_clean_bins_from(rd, 0);
}

/* as_record_destroy
 * Destroy a record, when the refcount has gone to zero */
void
as_record_destroy(as_record *r, as_namespace *ns)
{
	cf_detail(AS_RECORD, "destroying record %p", r);

	// cleanup statistic at the ns level
	if (ns->storage_data_in_memory) {
		as_storage_rd rd;
		rd.r = r;
		rd.ns = ns;
		rd.n_bins = as_bin_get_n_bins(r, &rd);
		rd.bins = as_bin_get_all(r, &rd, 0);

		uint64_t memory_bytes = as_storage_record_get_n_bytes_memory(&rd);
		cf_atomic_int_sub(&ns->n_bytes_memory, memory_bytes);

		cf_debug(AS_RECORD, " record destroy: %s subtracting: memory %"PRIu64,
				ns->name, memory_bytes);

		as_record_clean_bins(&rd);
		if (! ns->single_bin) {
			if (rd.n_bins) {
				cf_free((void*)as_index_get_bin_space(r));
				as_index_set_bin_space(r, NULL);
			}

			if (r->dim) {
				cf_free(r->dim); // frees the key
			}
		}
	}

	// release from set
	as_namespace_release_set_id(ns, as_index_get_set_id(r));

	// TODO: LDT what if flag is not set ??
	if (as_ldt_record_is_sub(r)) {
		cf_atomic_int_sub(&ns->n_objects_sub, 1);
	} else {
		cf_atomic_int_sub(&ns->n_objects, 1);
	}

	/* Destroy the storage and then free the memory-resident parts */
	as_storage_record_destroy(ns, r);

	return;
}

/* as_record_get
 * Get a record from a tree
 * 0 if success
 * -1 if searched tree and record does not exist
 */
int
as_record_get(as_index_tree *tree, cf_digest *keyd, as_index_ref *r_ref, as_namespace *ns)
{
	// index search takes the refcount and releases the treelock, the opposite of the
	// get_insert call above

	int rv = (as_storage_has_index(ns)
			  ? (!as_index_ref_initialize(tree, keyd, r_ref, false, ns) ? 0 : -1)
			  : as_index_get_vlock(tree, keyd, r_ref));

	if (rv == 0) {
		cf_detail(AS_RECORD, "record get: digest %"PRIx64" found record %p", *(uint64_t *)keyd, r_ref->r);

		if (r_ref->r->storage_key.ssd.rblock_id == 0) {
			cf_warning_digest(AS_DRV_SSD, keyd, "fail as_record_get(): rblock_id 0 ");
			r_ref->r->storage_key.ssd.rblock_id = STORAGE_INVALID_RBLOCK;
			as_record_done(r_ref, ns);
			rv = -1; // masquerade as a not-found, which is handled everywhere
		}
	}
	else if (rv == -1) {
		cf_detail(AS_RECORD, "record get: digest %"PRIx64" not found", *(uint64_t *)keyd);
	}

	return rv;
}

/* as_record_exists
 * Get a record from a tree
 * 0 if success
 * -1 if searched tree and record does not exist
 */
int
as_record_exists(as_index_tree *tree, cf_digest *keyd, as_namespace *ns)
{
	// index search takes the refcount and releases the treelock, the opposite of the
	// get_insert call above

	int rv = (as_storage_has_index(ns)
			  ? -1
			  : as_index_exists(tree, keyd));

	if (rv == -1) {
		cf_detail(AS_RECORD, "record get: digest %"PRIx64" not found", *(uint64_t *)keyd);

		return(-1);
	}
	return(0);
}

/* Done with this record - release and unlock
 * Release the locks associated with a record */
void
as_record_done(as_index_ref *r_ref, as_namespace *ns)
{
	if ((!r_ref->skip_lock)
			&& (r_ref->olock == 0)) {
		cf_crash(AS_RECORD, "calling done with null lock, illegal");
	}

	int rv = 0;
	if (!r_ref->skip_lock) {
		rv = pthread_mutex_unlock(r_ref->olock);
		cf_atomic_int_decr(&g_config.global_record_lock_count);
	}
	if (0 != rv)
		cf_crash(AS_RECORD, "couldn't release lock: %s", cf_strerror(rv));

	if (0 == as_index_release(r_ref->r)) {
		// cf_info(AS_RECORD, "index destroy 4 %p %x",r_ref->r,r_ref->r_h);
		as_record_destroy(r_ref->r, ns);
		cf_arenax_free(ns->arena, r_ref->r_h);
	}
	cf_atomic_int_decr(&g_config.global_record_ref_count);

	return;
}

// Called only for data-in-memory multi-bin, with no key currently stored.
// Note - have to modify if/when other metadata joins key in as_rec_space.
void
as_record_allocate_key(as_record* r, const uint8_t* key, uint32_t key_size)
{
	as_rec_space* rec_space = (as_rec_space*)
			cf_malloc(sizeof(as_rec_space) + key_size);

	rec_space->bin_space = (as_bin_space*)r->dim;
	rec_space->key_size = key_size;
	memcpy((void*)rec_space->key, (const void*)key, key_size);

	r->dim = (void*)rec_space;
}

// Called only for data-in-memory multi-bin, with a key currently stored.
// Note - have to modify if/when other metadata joins key in as_rec_space.
void
as_record_remove_key(as_record* r)
{
	as_bin_space* p_bin_space = ((as_rec_space*)r->dim)->bin_space;

	cf_free(r->dim);
	r->dim = (void*)p_bin_space;
}

// AS RECORD serializes as such:
//  N BINS-16
//    BINNAME-LEN-8
//    BINNAME
//    BINTYPE-8
//    LEN-32   DATA

//
//

int
as_record_pickle(as_record *r, as_storage_rd *rd, byte **buf_r, size_t *len_r)
{
	// Determine size
	uint32_t sz = 2;

	// only pickle the n_bins in use
	uint16_t n_bins_inuse = as_bin_inuse_count(rd);

	uint32_t psz[n_bins_inuse];

	for (uint16_t i = 0; i < n_bins_inuse; i++) {
		as_bin *b = &rd->bins[i];

		sz += 1; // binname-len field
		sz += rd->ns->single_bin ? 0 : strlen(as_bin_get_name_from_id(rd->ns, b->id)); // number of bytes in the name
		sz += 2; // version, bintype
		sz += 4; // datalen

		as_particle_tobuf(b, 0, &psz[i]); // get the length
		sz += psz[i];
	}

	byte *buf = cf_malloc(sz);
	if (!buf) {
		*buf_r = 0;
		*len_r = 0;
		return(-1);
	}

	byte *buf_lim = buf + sz; // debug
	*len_r = sz;
	*buf_r = buf;

	(*(uint16_t *)buf) = htons(n_bins_inuse); // number of bins
	buf += 2;

	for (uint16_t i = 0; i < n_bins_inuse; i++) {
		as_bin *b = &rd->bins[i];

		byte namelen = (byte)as_bin_memcpy_name(rd->ns, buf + 1, b);
		*buf++ = namelen;
		buf += namelen;
		*buf++ = as_bin_get_version(b, rd->ns->single_bin);

		*buf++ = as_bin_get_particle_type(b);
		uint32_t *psz_p = (uint32_t *) buf;    // keep a pointer to the spot you need to patch for particle sz
		buf += sizeof(uint32_t);
		as_particle_tobuf(b, buf, &psz[i]); // get the data
		*psz_p = htonl(psz[i]);
		buf += psz[i];
	}

	if (buf > buf_lim)
		cf_crash(AS_RECORD, "pickle record overwriting data");

	return(0);
}

int
as_record_pickle_a_delete(byte **buf_r, size_t *len_r)
{
	// Determine size
	uint32_t sz = 2;

	// only pickle the n_bins in use
	uint16_t n_bins_inuse = 0;

	byte *buf = cf_malloc(sz);
	if (!buf) {
		*buf_r = 0;
		*len_r = 0;
		return(-1);
	}

	*len_r = sz;
	*buf_r = buf;

	(*(uint16_t *)buf) = htons(n_bins_inuse); // number of bins
	return(0);
}

uint32_t
as_record_buf_get_stack_particles_sz(uint8_t *buf) {
	uint32_t stack_particles_sz = 0;

	uint16_t newbins = ntohs( *(uint16_t *) buf );
	buf += 2;

	for (uint16_t i = 0; i < newbins; i++) {
		byte name_sz = *buf;
		buf += name_sz + 2;

		as_particle_type type = *buf++;
		uint32_t d_sz = *(uint32_t *) buf;
		d_sz = ntohl(d_sz);
		buf += 4 + d_sz;

		if (type != AS_PARTICLE_TYPE_INTEGER) {
			stack_particles_sz += as_particle_get_base_size(type) + d_sz;
		}
	}

	return (stack_particles_sz);
}

uint16_t
as_record_count_unpickle_merge_bins_to_create(as_storage_rd *rd, uint8_t *buf, int sz) {
	uint16_t bins_to_create = 0;

	// create a 'version map'
	int8_t vmap[BIN_VERSION_MAX];
	memset(vmap, -1, sizeof(vmap));

	uint8_t *buf_lim = buf + sz;

	uint16_t newbins = ntohs( *(uint16_t *) buf );
	buf += 2;

	for (uint16_t i = 0; i < newbins; i++) {
		if (buf >= buf_lim) {
			cf_crash(AS_RECORD, "as_record_unpickle_merge_bins_to_create: bad format, bin %u of %u", i, newbins);
		}

		byte name_sz = *buf++;
		byte *name = buf;
		buf += name_sz;
		buf++;

		as_particle_type type = *buf++;
		uint32_t d_sz = ntohl(*(uint32_t*)buf);
		buf += 4;

		as_bin *curr_bins[BIN_VERSION_MAX];
		memset(curr_bins, 0, sizeof(curr_bins));
		// get the bin from existing record. if bin exists and the value is same do not write.
		uint16_t n_curr_bins = as_bin_get_all_versions(rd, name, name_sz, curr_bins);

		uint16_t j;
		for (j = 0; j < n_curr_bins; j++) {
			if (! curr_bins[j]) {
				cf_debug(AS_RECORD, " vinfo set procesing error : null bin pointer encountered %d", j);
				continue;
			}

			if (! as_particle_compare_frombuf(curr_bins[j], type, buf, d_sz)) {
				break; // same particle
			}
		}

		if (j == n_curr_bins) {
			bins_to_create++;
		}

		buf += d_sz;
	}

	if (buf > buf_lim) {
		cf_crash(AS_RECORD, "as_record_unpickle_merge_bins_to_create: bad format, last bin of %u", newbins);
	}

	return(bins_to_create);
}

// the unpickle merge
// takes an existing record, and lays in the incoming data
// This code works only when allow version is true. Behaviour of sindex in that scenario is not well defined.
int
as_record_unpickle_merge(as_record *r, as_storage_rd *rd, uint8_t *buf, size_t sz, uint8_t **stack_particles, bool *record_written)
{
	as_namespace *ns = rd->ns;

	// create a 'version map'
	int8_t vmap[BIN_VERSION_MAX];
	memset(vmap, -1, sizeof(vmap));

	uint8_t *buf_lim = buf + sz;

	uint16_t newbins = ntohs( *(uint16_t *) buf );
	buf += 2;

	if (newbins == 0)
		cf_debug(AS_RECORD, " merge: received record with no bins, illegal");

	// allocate memory for new bins, if necessary
	if (rd->ns->storage_data_in_memory && ! rd->ns->single_bin) {
		uint16_t bins_to_create = as_record_count_unpickle_merge_bins_to_create(rd, buf - 2, sz);
		if (bins_to_create) {
			as_bin_allocate_bin_space(r, rd, (int32_t)bins_to_create);
		}
	}

	int sindex_ret = AS_SINDEX_OK;
	int newbin_cnt = 0;
	bool has_sindex = as_sindex_ns_has_sindex(rd->ns);

	if (has_sindex) {
		SINDEX_GRLOCK();
	}
   
	int sindex_bins =  (newbins < rd->ns->sindex_cnt) ? newbins : rd->ns->sindex_cnt; 
	SINDEX_BINS_SETUP(newbin, sindex_bins);

	for (uint16_t i = 0; i < newbins; i++) {
		if (buf >= buf_lim) {
			cf_crash(AS_RECORD, "as_record_unpickle_merge: bad format, bin %u of %u", i, newbins);
		}

		byte name_sz = *buf++;
		byte *name = buf;
		buf += name_sz;
		uint8_t version = *buf++;

		as_particle_type type = *buf++;
		uint32_t d_sz = ntohl(*(uint32_t*)buf);
		buf += 4;

		as_bin *curr_bins[BIN_VERSION_MAX];
		memset(curr_bins, 0, sizeof(curr_bins));
		// get the bin from existing record. if bin exists and the value is same do not write.
		uint16_t n_curr_bins = as_bin_get_all_versions(rd, name, name_sz, curr_bins);

		uint16_t j;
		for (j = 0; j < n_curr_bins; j++) {
			if (!curr_bins[j]) {
				cf_debug(AS_RECORD, " vinfo set procesing error : null bin pointer encountered %d", j);
				continue;
			}

			if (! as_particle_compare_frombuf(curr_bins[j], type, buf, d_sz)) {
				break; // same particle
			}
		}

		if (j == n_curr_bins) {
			cf_debug(AS_RECORD, " vinfo set missing : processing bin with type %d", type);
			if (vmap[version] == -1)
				vmap[version] = as_record_unused_version_get(rd);
			as_bin *b = as_bin_create(r, rd, name, name_sz, vmap[version]);

			as_particle_frombuf(b, type, buf, d_sz, *stack_particles, ns->storage_data_in_memory);
			if (has_sindex) {
				// Only insert
				sindex_ret = as_sindex_sbin_from_bin(ns,
								as_index_get_set_name(rd->r, ns),
								b, &newbin[newbin_cnt]);
				if (AS_SINDEX_OK == sindex_ret) newbin_cnt++;
			}
			if (! ns->storage_data_in_memory && type != AS_PARTICLE_TYPE_INTEGER)
				*stack_particles += as_particle_get_base_size(type) + d_sz;

			rd->write_to_device = true;

			if (record_written) *record_written = true;
			break;
		}

		buf += d_sz;
	}

	if (has_sindex) {
		SINDEX_GUNLOCK();
		if (newbin_cnt) {
			cf_detail(AS_RECORD, "Sindex Insert @ %s %d", __FILE__, __LINE__);
			as_sindex_put_by_sbin(ns, as_index_get_set_name(rd->r, ns), newbin_cnt, newbin, rd);
			if (sindex_ret != AS_SINDEX_OK) cf_warning(AS_RECORD, "Failed: %s", as_sindex_err_str(sindex_ret));
			as_sindex_sbin_freeall(newbin, newbin_cnt);
		}
	}
	if (buf > buf_lim) {
		cf_crash(AS_RECORD, "as_record_unpickle_merge: bad format, last bin of %u", newbins);
	}

	return(0);
}

int
as_record_unpickle_replace(as_record *r, as_storage_rd *rd, uint8_t *buf, size_t sz, uint8_t **stack_particles, bool has_sindex)
{
	as_namespace *ns = rd->ns;

	uint8_t *buf_lim = buf + sz;

	uint16_t newbins = ntohs( *(uint16_t *) buf );
	buf += 2;

	if (newbins > BIN_NAMES_QUOTA) {
		cf_warning(AS_RECORD, "as_record_unpickle_replace: received record with too many bins (%d), illegal", newbins);
		return -2;
	}

	// Remember that rd->n_bins may not be the number of existing bins.
	uint16_t old_n_bins =  (ns->storage_data_in_memory || ns->single_bin) ?
			rd->n_bins : as_bin_inuse_count(rd);

	int32_t  delta_bins   = (int32_t)newbins - (int32_t)old_n_bins;
	int      sindex_ret   = AS_SINDEX_OK;
	int      oldbin_cnt   = 0;
	int      newbin_cnt   = 0;
	bool     check_update = false;
	uint16_t del_success  = 0;

	if (has_sindex) {
		SINDEX_GRLOCK();
	}
    int sindex_old_bins = (old_n_bins < ns->sindex_cnt) ? old_n_bins : ns->sindex_cnt;
    int sindex_new_bins = ( newbins < ns->sindex_cnt) ? newbins : ns->sindex_cnt;
	
	// To read the algorithm of upating sindex in bins check notes in ssd_record_add function.
	SINDEX_BINS_SETUP(oldbin, sindex_old_bins);
	SINDEX_BINS_SETUP(newbin, sindex_new_bins);

	if ((delta_bins < 0) && has_sindex) {
		sindex_ret = as_sindex_sbin_from_rd(rd, newbins, old_n_bins, oldbin, &del_success);
		if (sindex_ret == AS_SINDEX_OK) {
			cf_detail(AS_RECORD, "Expected sbin deletes : %d  Actual sbin deletes: %d", -1 * delta_bins, del_success);
		} else {
			cf_warning(AS_RECORD, "sbin delete failed: %s", as_sindex_err_str(sindex_ret));
		}
	}
	oldbin_cnt += del_success;

	if (ns->storage_data_in_memory && ! ns->single_bin) {
		if (delta_bins) {
			// If sizing down, this does destroy the excess particles.
			as_bin_allocate_bin_space(r, rd, delta_bins);
		}
	}
	else if (delta_bins < 0) {
		// Either single-bin data-in-memory where we deleted the (only) bin, or
		// data-not-in-memory where we read existing bins for sindex purposes.
		as_bin_destroy_from(rd, newbins);
	}

	const char* set_name = NULL;
	if (has_sindex) {
		set_name = as_index_get_set_name(rd->r, ns);
	}

	int ret = 0;
	for (uint16_t i = 0; i < newbins; i++) {
		check_update = false;
		if (buf >= buf_lim) {
			cf_warning(AS_RECORD, "as_record_unpickle_replace: bad format: on bin %d of %d, %p >= %p (diff: %lu) newbins: %d", i, newbins, buf, buf_lim, buf - buf_lim, newbins);
			ret = -3;
			break;
		}

		byte name_sz = *buf++;
		byte *name = buf;
		buf += name_sz;
		uint8_t version = *buf++;

		as_bin *b;
		if (i < old_n_bins) {
			b = &rd->bins[i];
			if (has_sindex) {
				// delete also
				sindex_ret = as_sindex_sbin_from_bin(ns, set_name, b,
						&oldbin[oldbin_cnt]);
				if (sindex_ret == AS_SINDEX_OK) {
					check_update = true;
					oldbin_cnt++;
				} else {
					if (sindex_ret != AS_SINDEX_ERR_NOTFOUND) {
						cf_detail(AS_RECORD, "Failed to get sbin with error %d", sindex_ret);
					}
				}
			}
			as_bin_set_version(b, version, ns->single_bin);
			as_bin_set_id_from_name_buf(ns, b, name, name_sz);
		}
		else {
			b = as_bin_create(r, rd, name, name_sz, version);
		}

		as_particle_type type = *buf++;
		uint32_t d_sz = *(uint32_t *) buf;
		buf += 4;
		d_sz = ntohl(d_sz);

		if (!as_storage_bin_can_fit(ns, d_sz)) {
			cf_warning(AS_RW, "as_record_unpickle_replace: bin data size %d too big", d_sz);
			ret = -4;
			break;
		}

		as_particle_frombuf(b, type, buf, d_sz, *stack_particles, ns->storage_data_in_memory);

		if (has_sindex) {
			// insert
			sindex_ret = as_sindex_sbin_from_bin(ns, set_name, b,
					&newbin[newbin_cnt]);
			if (sindex_ret == AS_SINDEX_OK) {
				newbin_cnt++;
			} else {
				check_update = false;
				if (sindex_ret != AS_SINDEX_ERR_NOTFOUND) {
					cf_detail(AS_RECORD, "Failed to get sbin with error %d", sindex_ret);
				}
			}
		}

		//  if the values is updated; then check if both the values are same
		//  if they are make it a no-op
		if (check_update && newbin_cnt > 0 && oldbin_cnt > 0) {
			if (as_sindex_sbin_match(&newbin[newbin_cnt - 1], &oldbin[oldbin_cnt - 1])) {
				as_sindex_sbin_free(&newbin[newbin_cnt - 1]);
				as_sindex_sbin_free(&oldbin[oldbin_cnt - 1]);
				oldbin_cnt--;
				newbin_cnt--;
			}
		}

		if (! ns->storage_data_in_memory && type != AS_PARTICLE_TYPE_INTEGER) {
			*stack_particles += as_particle_get_base_size(type) + d_sz;
		}

		buf += d_sz;
	}

	if (has_sindex) {
		SINDEX_GUNLOCK();
	}

	if (ret == 0) {
		if (has_sindex) {
			if (oldbin_cnt) {
				cf_detail(AS_RECORD, "Sindex Delete @ %s %d", __FILE__, __LINE__);
				sindex_ret = as_sindex_delete_by_sbin(ns, set_name, oldbin_cnt, oldbin, rd);
				if (sindex_ret != AS_SINDEX_OK) {
					cf_warning(AS_RECORD, "Failed: %s", as_sindex_err_str(sindex_ret));
				}
			}

			if (newbin_cnt) {
				cf_detail(AS_RECORD, "Sindex Insert @ %s %d", __FILE__, __LINE__);
				sindex_ret = as_sindex_put_by_sbin(ns, set_name, newbin_cnt, newbin, rd);
				if (sindex_ret != AS_SINDEX_OK) {
					cf_warning(AS_RECORD, "Failed: %s", as_sindex_err_str(sindex_ret));
				}
			}
		}

		rd->write_to_device = true;

		if (buf > buf_lim) {
			cf_warning(AS_RECORD, "unpickle record ran beyond input: %p > %p (diff: %lu) newbins: %d", buf, buf_lim, buf - buf_lim, newbins);
			ret = -5;
		}
	}

	if (has_sindex) {
		if (oldbin_cnt) {
			as_sindex_sbin_freeall(oldbin, oldbin_cnt);
		}
		if (newbin_cnt) {
			as_sindex_sbin_freeall(newbin, newbin_cnt);
		}
	}

	return ret;
}


//
// AS RECORD VINFO
//
//
// This function gets the mask of a particular vinfo from the partition's vinfoset.
// Many other functions here are deferred time, this on is in the main data path
// of every transaction and should be considered carefully.
//
// SIDE EFFECT: if the version did not exist in the table, adds it.
// If no space, will return 0.


as_partition_vinfo_mask
as_record_vinfo_mask_get_lockfree( as_partition_vinfoset *vinfoset, as_partition_vinfo *vinfo  )
{
	uint sz = vinfoset->sz;

	// validate that the incoming vinfo is correct
	if ((vinfo->iid == 0) || (vinfo->vtp[0] == 0)) {
		cf_info(AS_RECORD, "mask get: can't get mask for invalid VTP, internal error");
		return(0);
	}

	for (int i = 0 ; i < sz ; i++) {
		as_partition_vinfo *v = &vinfoset->vinfo_a[i];
		if ( (v->iid == vinfo->iid) && (memcmp(v->vtp, vinfo->vtp, sizeof(v->vtp)) == 0) ) {
			return ( 1 << i );
		}
	}

	// not yet set. See if there's an empty slot inside we can use
	uint use_slot = sz;
	for (int i = 0; i < sz; i++) {
		if (vinfoset->vinfo_a[i].iid == 0) {
			use_slot = i;
			break;
		}
	}

	if (use_slot == AS_PARTITION_VINFOSET_SIZE) {
		cf_debug(AS_RECORD, "set vinfo mask: no slot left for new record");
		return(0);
	}

	// update the table first
	as_partition_vinfo *v = &vinfoset->vinfo_a[use_slot];
	v->iid = vinfo->iid;
	memcpy(v->vtp, vinfo->vtp, AS_PARTITION_MAX_VERSION);


	// then the size
	if (use_slot >= vinfoset->sz) vinfoset->sz = use_slot + 1;

	as_partition_vinfo_mask mask = 1 << use_slot;

	if (use_slot >= vinfoset->sz) {
		cf_info(AS_RECORD, "mask-get-lockfree: illegal size: use_slot %d sz %d", use_slot, vinfoset->sz);
	}

	// as_partition_vinfoset_dump(vinfoset, "mask_get_lockfree: after insert");

	return ( mask );

}

as_partition_vinfo_mask
as_record_vinfo_mask_get( as_partition *p, as_partition_vinfo *vinfo  )
{
	// cf_detail(AS_RECORD, "write path getting mask for partition %p",p);


	if (0 != pthread_mutex_lock(&p->vinfoset_lock))
		cf_info(AS_RECORD, "vinfo mask get: mutex fail");

	as_partition_vinfo_mask m = as_record_vinfo_mask_get_lockfree(&p->vinfoset, vinfo);

	if (0 != pthread_mutex_unlock(&p->vinfoset_lock))
		cf_info(AS_RECORD, "vinfo mask get mutex unlock fail");

	return(m);
}

//
// Get the entire mask that matches this vinfoset, within the partition in question
//
// SIDE EFFECT: any vinfo entry that didn't exist will get created
//

as_partition_vinfo_mask
as_record_vinfoset_mask_get( as_partition *p, as_partition_vinfoset *vinfoset, as_partition_vinfo_mask mask)
{
	pthread_mutex_lock(&p->vinfoset_lock);

	if (mask == 0) mask = (1 << vinfoset->sz) - 1;

	as_partition_vinfo_mask omask = mask;

	as_partition_vinfo_mask accum = 0;
	do {
		int idx = ffsll(mask);
		if (idx == 0) break;
		idx--;
		as_partition_vinfo *v = &vinfoset->vinfo_a[idx];
		if (v->iid == 0) {
			cf_info(AS_RECORD, "vinfoset_mask_get: mask to no vinfo, INTERNAL ERROR omask %x idx %d", omask, idx);
			as_partition_vinfoset_dump(vinfoset, "INTERNAL ERROR");
			break;
		}
		accum |= as_record_vinfo_mask_get_lockfree(&p->vinfoset, v );
		mask  &= ~(1 << idx);
	} while(1);

	pthread_mutex_unlock(&p->vinfoset_lock);

	as_record_vinfoset_mask_validate(&p->vinfoset, accum);

	return ( accum );
}

bool
as_record_vinfoset_mask_validate(as_partition_vinfoset *vinfoset, as_partition_vinfo_mask mask)
{
#ifdef EXTRA_CHECKS
	as_partition_vinfo_mask omask = mask;
#endif
	do {
		int idx = ffsll(mask);
		if (idx == 0) break;
		idx--;
		as_partition_vinfo *v = &vinfoset->vinfo_a[idx];
		if (v->iid == 0) {
#ifdef EXTRA_CHECKS
			cf_warning(AS_RECORD, "vinfoset_mask_get: invalid, position %d is empty (originally %x)", idx, omask);
			as_partition_vinfoset_dump(vinfoset, "   invalid: set is");
#endif
			return(false);
		}
		if (v->vtp[0] == 0) {
#ifdef EXTRA_CHECKS
			cf_warning(AS_RECORD, "vinfoset_mask_get: invalid, position %d has bad vtp (originally %x)", idx, omask);
			as_partition_vinfoset_dump(vinfoset, "   invalid: set is");
#endif
			return(false);
		}
		mask &= ~(1 << idx);
	} while(1);

	return(true);
}

// loop through the current bins, collecting
// the versions in a bitmask, then use 'find first set'
// to find the first cleared one

int
as_record_unused_version_get(as_storage_rd *rd)
{
	if (rd->ns->single_bin)
		return (0);

	uint vmask = 0;
	for (uint16_t i = 0; i < rd->n_bins; i++) {
		as_bin *b = &rd->bins[i];
		if (as_bin_inuse(b)) {
			vmask |= (1 << as_bin_get_version(b, rd->ns->single_bin));
		}
	}

	int rv = ffsll( ~vmask );
	if (rv == 0) {
		cf_info(AS_RECORD, "unused version get: no available versions. serious error");
		return(-1);
	}
	return( rv - 1 );
}

void
as_record_apply_properties(as_record *r, as_namespace *ns, const as_rec_props *p_rec_props)
{
	// Set the record's set-id if it doesn't already have one. (If it does,
	// we assume they're the same.)
	if (! as_index_has_set(r)) {
		const char* set_name;

		if (as_rec_props_get_value(p_rec_props, CL_REC_PROPS_FIELD_SET_NAME,
				NULL, (uint8_t**)&set_name) == 0) {
			as_index_set_set(r, ns, set_name, false);
		}
	}

	uint32_t key_size;
	uint8_t* key;
	int result = as_rec_props_get_value(p_rec_props, CL_REC_PROPS_FIELD_KEY,
					&key_size, &key);

	// If a key wasn't stored, and we got one, accommodate it.
	if (! as_index_is_flag_set(r, AS_INDEX_FLAG_KEY_STORED)) {
		if (result == 0) {
			if (ns->storage_data_in_memory) {
				as_record_allocate_key(r, key, key_size);
			}

			as_index_set_flags(r, AS_INDEX_FLAG_KEY_STORED);
		}
	}
	// If a key was stored, but we didn't get one, remove the key.
	else if (result != 0) {
		if (ns->storage_data_in_memory) {
			as_record_remove_key(r);
		}

		as_index_clear_flags(r, AS_INDEX_FLAG_KEY_STORED);
	}
}

void
as_record_set_properties(as_storage_rd *rd, const as_rec_props *p_rec_props)
{
	if (p_rec_props->p_data) {
		// Copy rec-props into rd so the metadata gets written to device.
		rd->rec_props = *p_rec_props;

		// Apply the metadata in rec-props to the record.
		as_record_apply_properties(rd->r, rd->ns, p_rec_props);
	}
}

//
// merge incoming data into whatever is in the local store
//
// returns
// -1 : In case record cannot be created
// -2 : In case components have LDT and record merge cannot
//      be done
//
int
as_record_merge(as_partition_reservation *rsv, cf_digest *keyd, uint16_t n_components,
		as_record_merge_component *components)
{
	cf_debug(AS_RECORD, "merge start: ");

	if (! as_storage_has_space(rsv->ns)) {
		cf_warning(AS_RECORD, "{%s}: record_merge: drives full", rsv->ns->name);
		return -1;
	}

	// Validate the reservation. This is a WORKAROUND for a known crash
	if ((rsv->tree == 0) || (rsv->ns == 0) || (rsv->p == 0)) {
		cf_info(AS_RECORD, "record merge: bad reservation. tree %p ns %p part %p", rsv->tree, rsv->ns, rsv->p);
		return(-1);
	}

	as_index_ref r_ref;
	r_ref.skip_lock     = false;
	as_index_tree *tree = rsv->tree;

	if (rsv->ns->ldt_enabled) {
		cf_warning(AS_LDT, "Merge not allowed on the namespace %s with ldt enabled.. Merge Aborted !!", rsv->ns->name);
		return -1;
	}

	// NB: LDT subrecord cannot be merged ... it is unknown either
	//     one wins or other ... Also LDT SUB currently won't deal
	//     with merge. Need to deal with a given binname winning
	//     in one version and losing in the other version. Assert if
	//     we come here.
	for (uint16_t i_c = 0; i_c < n_components; i_c++) {
		if (COMPONENT_IS_LDT(&components[i_c])) {
			cf_warning(AS_LDT, "LDT components cannot be merged ... "
					"possibly namespace configured related to (allow-version / ldt-enabled) "
					"have mismatch in cluster.. falling back to flatten");
			// may be resort back to flatten/replace
			return -2;
		}
	}

	int rv = as_record_get_create(tree, keyd, &r_ref, rsv->ns, false);
	if (rv == -1) {
		cf_debug(AS_RECORD, "record merge: could not get-create record");
		return(-1);
	}
	as_record *r = r_ref.r;

	as_storage_rd rd;
	uint64_t memory_bytes = 0;

	if (rv == 1) {
		as_storage_record_create(rsv->ns, r, &rd, keyd);
	}
	else {
		as_storage_record_open(rsv->ns, r, &rd, keyd);
	}

	int      n_generations = (r->generation == 0) ? 0 : 1; // trying
	uint32_t generation = r->generation;
	uint32_t void_time  = r->void_time;

	bool has_sindex = as_sindex_ns_has_sindex(rd.ns);

	rd.ignore_record_on_device = rd.ns->single_bin; // TODO - set to ! has_sindex
	rd.n_bins = as_bin_get_n_bins(r, &rd);

	uint16_t newbins = 0;
	for (uint16_t i_c = 0 ; i_c < n_components ; i_c++) {
		newbins += ntohs( *(uint16_t *) components[i_c].record_buf );
	}

	if (! rd.ns->storage_data_in_memory && ! rd.ns->single_bin) {
		rd.n_bins += newbins;
	}

	as_bin stack_bins[rd.ns->storage_data_in_memory ? 0 : rd.n_bins];

	rd.bins = as_bin_get_all(r, &rd, stack_bins);

	if (rv != 1 && rd.ns->storage_data_in_memory) {
		memory_bytes = as_storage_record_get_n_bytes_memory(&rd);
	}

	uint32_t stack_particles_sz = 0;
	if (! rd.ns->storage_data_in_memory) {
		for (uint16_t i_c = 0; i_c < n_components; i_c++) {
			as_record_merge_component *c = &components[i_c];
			stack_particles_sz += as_record_buf_get_stack_particles_sz(c->record_buf);
		}
	}

	uint8_t stack_particles[stack_particles_sz]; // stack allocate space for new particles when data on device
	uint8_t *p_stack_particles = stack_particles;

	// for each duplicate,
	for (uint16_t i_c = 0; i_c < n_components; i_c++) {

		cf_detail(AS_RECORD, "merging component %d %"PRIx64, i_c, *(uint64_t *)keyd);

		as_record_merge_component *c = &components[i_c];

		// set properties upfront before pickling, code inside uses it to
		// update secondary index
		as_record_set_properties(&rd, &c->rec_props);
		//
		// If the incoming vinfo set is empty, then simply compare the values of the incoming record with the existing record
		//
		if (c->vinfoset.sz == 0) {
			// this is a little unusual in scoping because I want to use stack
			// allocated structures here - the number of bins won't be large
			// (although I should protect myself....)

			bool record_written = false;

			as_record_unpickle_merge(r, &rd, c->record_buf, c->record_buf_sz, &p_stack_particles, &record_written);

			if (record_written) {
				cf_debug(AS_RECORD, " wrote a record with vinfo set missing during migrate");
				as_index_vinfo_mask_union( r, as_record_vinfo_mask_get(rsv->p, &rsv->p->version_info ), rd.ns->allow_versions);
				if (c->generation) {
					generation = MAX(generation, c->generation);
					n_generations++;
				}
				void_time = MAX(void_time, c->void_time);
			}
		}
		// If the incoming record is a superset of the current, allow it to overwrite
		// overwrites never create duplicates, so prefer such
		else if (as_partition_vinfoset_superset_vinfoset(&rsv->p->vinfoset,
					as_index_vinfo_mask_get(r, rd.ns->allow_versions), &c->vinfoset)) {

			// cf_detail(AS_RECORD, " superset: overlay: %"PRIx64,*(uint64_t *)keyd);

			// this section of unpickle will overwite because the new info is a superset

			as_record_unpickle_replace(r, &rd, c->record_buf, c->record_buf_sz, &p_stack_particles, has_sindex);

			as_index_vinfo_mask_union( r, as_record_vinfoset_mask_get( rsv->p, &c->vinfoset, 0), rd.ns->allow_versions);

			if (c->generation) {
				generation = MAX(generation, c->generation);
				n_generations++;
			}
			void_time = MAX(void_time, c->void_time);
		}
		// decide whether to merge in
		else if (! as_partition_vinfoset_contains_vinfoset(&rsv->p->vinfoset,
					as_index_vinfo_mask_get(r, rd.ns->allow_versions), &c->vinfoset, 0, false/*debug*/)) {

			//            cf_info(AS_RECORD, "merge has work to do: %"PRIx64,*(uint64_t *)keyd);

			// merge in!
			bool record_written = false;
			as_record_unpickle_merge(r, &rd, c->record_buf, c->record_buf_sz, &p_stack_particles, &record_written);

			// update mask
			as_index_vinfo_mask_union(r, as_record_vinfoset_mask_get( rsv->p, &c->vinfoset, 0), rd.ns->allow_versions);

			if (! as_record_vinfoset_mask_validate(&rsv->p->vinfoset,
						as_index_vinfo_mask_get(r, rd.ns->allow_versions))) {
				cf_debug(AS_RECORD, "vinfoset mask merge: invalid!");
			}

			// continue to calculate generation
			if (c->generation) {
				generation = MAX(generation, c->generation);
				n_generations++;
			}
			void_time = MAX(void_time, c->void_time);
			cf_detail(AS_RECORD, "merge: updated vinfo mask %x %"PRIx64,
					as_index_vinfo_mask_get(r, rd.ns->allow_versions), *(uint64_t *)keyd);
		}
		else {
			cf_detail(AS_RECORD, "merge has NO work to do %"PRIx64, *(uint64_t *)keyd);
		}
	}

	// stamp in generation
	r->generation = generation;
	if (n_generations > 1) r->generation++;
	r->void_time = void_time;
	r->migrate_mark = 0;

#ifdef EXTRA_CHECKS
	// an EXTRA CHECK - should have some bins
	uint16_t n_bins_check = 0;
	for (uint16_t i = 0; i < rd.n_bins; i++) {
		if (as_bin_inuse(&rd.bins[i])) n_bins_check++;
	}
	if (n_bins_check == 0) cf_info(AS_RECORD, "merge: extra check: after write, no bins. peculiar.");
#endif

	if (rd.ns->storage_data_in_memory) {
		// I think only at this point is the value newly-correct. Not sure this could ever
		// shrink...
		uint64_t end_memory_bytes = as_storage_record_get_n_bytes_memory(&rd);

		int64_t delta_bytes = end_memory_bytes - memory_bytes;
		if (delta_bytes) {
			cf_atomic_int_add(&rsv->ns->n_bytes_memory, delta_bytes);
			cf_atomic_int_add(&rsv->p->n_bytes_memory, delta_bytes);
		}
	}

	// cf_info(AS_RECORD, "merge: new generation %d",r->generation);

	// write record to device
	as_storage_record_close(r, &rd);

	// our reservation must still be valid here. Check it.
	if ((rsv->tree == 0) || (rsv->ns == 0) || (rsv->p == 0)) {
		cf_info(AS_RECORD, "record merge: bad reservation. tree %p ns %p part %p", rsv->tree, rsv->ns, rsv->p);
		return(-1);
	}

	// and after here it's GONE
	as_record_done(&r_ref, rsv->ns);

	// NB: rd->n_bins is intact as rd is in intact
	//     rd->bins is intact as stack_bins above is intact
	if (! as_bin_inuse_has(&rd)) {
		// INIT_TR
		as_transaction tr;
		as_transaction_init(&tr, keyd, NULL);
		tr.rsv = *rsv;
		write_delete_local(&tr, false, 0);
	}

	return(0);
}

int
as_record_flatten_component(as_partition_reservation *rsv, as_storage_rd *rd,
		as_index_ref *r_ref, as_record_merge_component *c)
{
	as_index *r = r_ref->r;
	bool has_sindex = as_sindex_ns_has_sindex(rd->ns);
	rd->ignore_record_on_device = true; // TODO - set to ! has_sindex
	rd->n_bins = as_bin_get_n_bins(r, rd);
	uint16_t newbins = ntohs(*(uint16_t *) c->record_buf);

	if (! rd->ns->storage_data_in_memory && ! rd->ns->single_bin && newbins > rd->n_bins) {
		rd->n_bins = newbins;
	}

	as_bin stack_bins[rd->ns->storage_data_in_memory ? 0 : rd->n_bins];

	rd->bins = as_bin_get_all(r, rd, stack_bins);

	uint64_t memory_bytes = 0;
	if (rd->ns->storage_data_in_memory) {
		memory_bytes = as_storage_record_get_n_bytes_memory(rd);
	}

	uint32_t stack_particles_sz = 0;
	if (! rd->ns->storage_data_in_memory) {
		stack_particles_sz = as_record_buf_get_stack_particles_sz(c->record_buf);
	}

	// Overallocate because we are going to write version below... in case it is parent
	// record ... max 256k we do not anyways have pickled record with storage on disk
	// > 128k .. No worry about overflowing stack
	uint8_t stack_particles[2 * stack_particles_sz]; // stack allocate space for new particles when data on device
	uint8_t *p_stack_particles = stack_particles;

	as_record_set_properties(rd, &c->rec_props);
	as_record_unpickle_replace(r, rd, c->record_buf, c->record_buf_sz, &p_stack_particles, has_sindex);

	if (rd->ns->ldt_enabled) {
		as_ldt_record_set_rectype_bits(r, &c->rec_props);
	}

	// Update the version in the parent. In case it is incoming migration
	//
	// Should it be done only in case of migration ?? for LDT currently
	// flatten gets called only for migration .. because there is no duplicate
	// resolution .. there is only winner resolution
	if (COMPONENT_IS_MIG(c) && COMPONENT_IS_LDT_PARENT(c)) {

		uint64_t old_version = 0;
		if (as_ldt_parent_storage_get_version(rd, &old_version)) {
			cf_warning(AS_RECORD, "Could not get the version in the parent record");
		}
		if (old_version != c->version) {
			if (as_ldt_parent_storage_set_version(rd, c->version, &p_stack_particles)) {
				cf_warning(AS_LDT, "LDT_MERGE Failed to write version in %"PRIx64" rv=%d", &rd->keyd, c->version);
			} else {
#if 0
				uint64_t check_version = 0;
				if (as_ldt_parent_storage_get_version(rd, &check_version)) {
					cf_detail(AS_MIGRATE, "Not able to find version in parent record");
				}
				cf_info(AS_MIGRATE, "LDT_MIGRATION Parent digest %"PRIx64" changed from->to ver [%ld %ld %ld] "
						"gen [%d %d] void_time [%d %d]", *(uint64_t *)&keyd, old_version, c->version, check_version,
						r->generation, c->generation, r->void_time, c->void_time);
#endif
			}
		}
	}

	r->void_time  = c->void_time;
	r->generation = c->generation;

	// cf_info(AS_RECORD, "flatten: key %"PRIx64" used incoming component %d generation %d",*(uint64_t *)keyd, idx,r->generation);

#ifdef EXTRA_CHECKS
	// an EXTRA CHECK - should have some bins
	uint16_t n_bins_check = 0;
	for (uint16_t i = 0; i < rd->n_bins; i++) {
		if (as_bin_inuse(&rd->bins[i])) n_bins_check++;
	}
	if (n_bins_check == 0) cf_info(AS_RECORD, "merge: extra check: after write, no bins. peculiar.");
#endif

	if (rd->ns->storage_data_in_memory) {
		uint64_t end_memory_bytes = as_storage_record_get_n_bytes_memory(rd);
		int64_t delta_bytes = end_memory_bytes - memory_bytes;
		if (delta_bytes) {
			cf_atomic_int_add(&rsv->ns->n_bytes_memory, delta_bytes);
			cf_atomic_int_add(&rsv->p->n_bytes_memory, delta_bytes);
		}
	}
	rd->write_to_device = true;

	// write record to device
	as_storage_record_close(r, rd);

	return (0);
}


int
as_record_component_winner(as_partition_reservation *rsv, int n_components,
		as_record_merge_component *components, as_index *r)
{
	uint32_t max_void_time, max_generation, start, winner_idx;

	// if local record is there set its as starting value other
	// was set initial value to be of component[0]
	if (r) {
		max_void_time  = r->void_time;
		max_generation = r->generation;
		start          = 0;
		winner_idx     = -1;
	} else {
		max_void_time  = components[0].void_time;
		max_generation = components[0].generation;
		start          = 1;
		winner_idx     = 0;
	}
	// cf_detail(AS_RECORD, "merge: new generation %d",r->generation);
	for (uint16_t i = start; i < n_components; i++) {
		as_record_merge_component *c = &components[i];
		switch (rsv->ns->conflict_resolution_policy) {
			case AS_NAMESPACE_CONFLICT_RESOLUTION_POLICY_GENERATION:
				if (c->generation > max_generation || (c->generation == max_generation && c->void_time > max_void_time)) {
					max_void_time  = c->void_time;
					max_generation = c->generation;
					winner_idx = (int32_t)i;
				}
				break;
			case AS_NAMESPACE_CONFLICT_RESOLUTION_POLICY_TTL:
				if (c->void_time > max_void_time || (c->void_time == max_void_time && c->generation > max_generation)) {
					max_void_time = c->void_time;
					max_generation = c->generation;
					winner_idx = (int32_t)i;
				}
				break;
			default:
				cf_crash(AS_RECORD, "invalid conflict resolution policy");
				break;
		}
	}
	return winner_idx;
}

int
as_record_flatten(as_partition_reservation *rsv, cf_digest *keyd,
		uint16_t n_components, as_record_merge_component *components,
		int *winner_idx)
{
	static char * meth = "as_record_flatten()";
	cf_debug(AS_RECORD, "flatten start: ");

	if (! as_storage_has_space(rsv->ns)) {
		cf_warning(AS_RECORD, "{%s}: record_flatten: drives full", rsv->ns->name);
		return -1;
	}

	// Validate the reservation. This is a WORKAROUND for a known crash
	if ((rsv->tree == 0) || (rsv->ns == 0) || (rsv->p == 0)) {
		cf_info(AS_RECORD, "record merge: bad reservation. tree %p ns %p part %p", rsv->tree, rsv->ns, rsv->p);
		return(-1);
	}

	// look up base record
	as_index_ref r_ref;
	r_ref.skip_lock     = false;
	as_index_tree *tree = rsv->tree;
	bool is_subrec      = false;


	// If the incoming component is the SUBRECORD it should have come as
	// part of MIGRATION... and there will be only 1 component currently.
	// assert the fact
	if (rsv->ns->ldt_enabled) {
		if (COMPONENT_IS_MIG(&components[0])) {
			// Currently the migration is single record at a time merge
			if (n_components > 1) {
				cf_warning(AS_RECORD, "Unexpected function call parameter ... n_components = %d", n_components);
				return (-1);
			}

			if (COMPONENT_IS_LDT_SUB(&components[0])) {
				if (as_ldt_merge_component_is_candidate(rsv, &components[0]) == false) {
					cf_detail(AS_LDT, "LDT subrec is not a merge candidate");
					return 0;
				}

				if ((rsv->sub_tree == 0)) {
					cf_warning(AS_RECORD, "[LDT]<%s:%s>record merge: bad reservation. sub tree %p",
							MOD, meth, rsv->sub_tree);
					return(-1);
				}
				tree = rsv->sub_tree;
				is_subrec = true;
				cf_assert((n_components == 1) && COMPONENT_IS_MIG(&components[0]),
						AS_RW, CF_CRITICAL,
						"LDT_COMPONENT: Subrecord Component for Non Migration Case received %"PRIx64"", *((uint64_t *)keyd));
				cf_detail(AS_RECORD, "LDT_MERGE merge component is LDT_SUB %d", components[0].flag);
			} else {
				cf_detail(AS_RECORD, "LDT_MERGE merge component is NON LDT_SUB %d", components[0].flag);
			}
		}
	}

	bool has_local_copy = true;
	as_index  *r        = NULL;
	if (as_record_get(tree, keyd, &r_ref, rsv->ns)) {
		has_local_copy  = false;
		r               = NULL;
	} else {
		has_local_copy  = true;
		r               = r_ref.r;
	}
	*winner_idx = as_record_component_winner(rsv, n_components, components, r);

	// Case 1:
	// In case the winning component is remote and is dummy (ofcourse flatten
	// is called under reply to duplicate resolutoin request) return -2. Caller
	// would ship operation !!
	//
	// Case 2:
	// In case the winning component is remote then write it locally. Create record
	// in case there is no local copy of record.

	// Remote Winner
	int  rv              = 0;
	as_storage_rd rd;
	bool delete_record = false;
	if (*winner_idx != -1) {
		as_record_merge_component *c = &components[*winner_idx];
		if (COMPONENT_IS_LDT_DUMMY(c)) {
			cf_assert(COMPONENT_IS_DUP(c), AS_RW, CF_CRITICAL,
					"DUMMY LDT Component in Non Duplicate Resolution Code");
			cf_detail(AS_RECORD, "Ship Operation");
			// NB: DO NOT CHANGE THIS RETURN. IT MEANS A SPECIAL THING TO THE CALLER
			rv = -2;
		} else {
			if (has_local_copy) {
				as_storage_record_open(rsv->ns, r_ref.r, &rd, keyd);
			} else {
				if (-1 == as_record_get_create(tree, keyd, &r_ref, rsv->ns, is_subrec)) {
					cf_debug(AS_RECORD, "record merge: could not get-create record");
					return(-1);
				}
				r = r_ref.r;
				as_storage_record_create(rsv->ns, r_ref.r, &rd, keyd);
			}

			cf_detail(AS_RW, "Local (%d:%d) Remote (%d:%d)", r->generation, r->void_time, c->generation, c->void_time);

			if (COMPONENT_IS_LDT(c)) {
				cf_detail(AS_RECORD, "Flatten Record Remote LDT Winner @ %d", *winner_idx);
				rv = as_ldt_flatten_component(rsv, &rd, &r_ref, c);
			} else {
				cf_detail(AS_RECORD, "Flatten Record Remote NON-LDT Winner @ %d", *winner_idx);
				rv = as_record_flatten_component(rsv, &rd, &r_ref, c);
			}
			has_local_copy = true;
			if (!as_bin_inuse_has(&rd)) {
				delete_record = true;
			}
		}
	} else {
		cf_assert(has_local_copy, AS_RW, CF_CRITICAL,
				"Local Copy Won when there is no local copy");
		cf_detail(AS_LDT, "Local Copy Win %d %d rv=%d", r->generation, r->void_time, rv);
	}

	// our reservation must still be valid here. Check it.
	if ((rsv->tree == 0) || (rsv->ns == 0) || (rsv->p == 0)) {
		cf_info(AS_RECORD, "record merge: bad reservation. tree %p ns %p part %p", rsv->tree, rsv->ns, rsv->p);
		return(-1);
	}

	if (!has_local_copy) {
		return rv;
	}

	r->migrate_mark = 0;

	// and after here it's GONE
	as_record_done(&r_ref, rsv->ns);

	if (delete_record) {
		as_transaction tr;
		as_transaction_init(&tr, keyd, NULL);
		tr.rsv = *rsv;
		write_delete_local(&tr, false, 0);
	}
	return rv;
}

//
// Version info comparision
//  returns TRUE if vs2 is contained in vs1
//
bool
as_partition_vinfo_contains(as_partition_vinfo *v1, as_partition_vinfo *v2)
{
	if (v1->iid != v2->iid) return(false);

	for (uint i = 0 ; i < AS_PARTITION_MAX_VERSION ; i++) {

		if (v2->vtp[i] == 0) return(true); // reached the end of v2 first, is contained

		if (v2->vtp[i] != v1->vtp[i]) return(false); // just don't match at this length
	}

	return(true); // worrisome, means we ran out of versions
}

//
// Determine whether vs2 is contained in fs1
//

bool
as_partition_vinfoset_contains_vinfoset(as_partition_vinfoset *vs1,
		as_partition_vinfo_mask mask1, as_partition_vinfoset *vs2,
		as_partition_vinfo_mask mask2, bool debug)
{
	if (debug) {
		cf_info(AS_RECORD, "vinfoset contains vinfoset: mask1 %x mask2 %x", mask1, mask2);
		//    as_partition_vinfoset_dump(vs1, "vinfoset contains vinfoset: vs1");
		//    as_partition_vinfoset_dump(vs2, "vinfoset contains vinfoset: vs2");
	}

	if (mask2 == 0) {
		mask2 = (1 << vs2->sz) - 1;
		if(debug) cf_info(AS_RECORD, "vinfoset contains: setting mask2 to %x", mask2);
	}

	int idx2;
	while ((idx2 = ffsl(mask2))) {

		idx2--;
		as_partition_vinfo *v2 = &vs2->vinfo_a[idx2];

		int idx1;
		while ((idx1 = ffsll(mask1))) {

			idx1--;

			as_partition_vinfo *v1 = &vs1->vinfo_a[idx1];

			if (true == as_partition_vinfo_contains(v1, v2))
				return(true);

			if (debug) {
				cf_info(AS_RECORD, "  checked idx1 %d against idx2 %d: no contains", idx1, idx2);
			}

			mask1 &= ~(1 << idx1);

			if (debug) cf_info(AS_RECORD, "mask1 changed: now %d", mask1);

		}
		mask2 &= ~(1 << idx2);

		if (debug) cf_info(AS_RECORD, "mask2 changed: now %d", mask2);

	}
	return(false);
}


//
// Determine whether vs2 is a superset of v1 (must not be equal)
//

bool
as_partition_vinfoset_superset_vinfoset(as_partition_vinfoset *vs1,
		as_partition_vinfo_mask mask1, as_partition_vinfoset *vs2)
{
	// cf_info(AS_RECORD, "vinfoset superset vinfoset: mask1 %x",mask1);
	// as_partition_vinfoset_dump(vs1, "vinfoset superset vinfoset: vs1");
	// as_partition_vinfoset_dump(vs2, "vinfoset superset vinfoset: vs2");

	// check some trivial cases
	if (mask1 == 0) {
		if (vs2->sz > 0)  {
			return(true);
		}
		return(false);
	}

	int msize = 0;
	int idx1;
	while ((idx1 = ffsl(mask1))) {

		idx1--;
		as_partition_vinfo *v1 = &vs1->vinfo_a[idx1];

		bool found = false;
		for (int i = 0; i < vs2->sz; i++) {

			as_partition_vinfo *v2 = &vs2->vinfo_a[i];

			if (as_partition_vinfo_contains(v2, v1)) {
				found = true;
				break;
			}

		}

		if (found == false) {
			return(false);
		}

		mask1 &= ~(1 << idx1);
		msize++;
	}

	// need an extra check - they might be equal
	if (msize == vs2->sz) {
		return(false);
	}

	return(true);
}

//
// Pickle a set in its entirety, allowing for subsequent masks to work
//

int
as_partition_vinfoset_pickle( as_partition_vinfoset *vinfoset, uint8_t *buf, size_t *sz_r)
{
	cf_detail(AS_RECORD, "vinfoset_pickle: size %d", vinfoset->sz);

	int buf_sz = sizeof(uint32_t) + (vinfoset->sz * (sizeof(uint64_t) + AS_PARTITION_MAX_VERSION + 1));
	if (buf_sz > *sz_r) {
		cf_debug(AS_RECORD, "vinfoset_pickle: too small input buffer: need %d have %zd", buf_sz, *sz_r);
		*sz_r = buf_sz;
		return(-1);
	}
	*sz_r = buf_sz;
	uint8_t *buf_lim = buf + buf_sz; // debug
	*(uint32_t *)buf = vinfoset->sz;
	buf += sizeof(uint32_t);

	for (int i = 0; i < vinfoset->sz; i++) {
		as_partition_vinfo *v = &vinfoset->vinfo_a[i];
		(*(uint64_t *) buf) = v->iid;
		buf += sizeof(uint64_t);
		*buf++ = AS_PARTITION_MAX_VERSION;
		memcpy(buf, v->vtp, AS_PARTITION_MAX_VERSION);
		buf += AS_PARTITION_MAX_VERSION;
	}

	if (buf > buf_lim) {
		cf_crash(AS_RECORD, "pickle record overwriting data");
	}

	return(0);
}

//
// pickles a set and a mask into the minimal format that represents this particular state
//
int
as_partition_vinfoset_mask_pickle( as_partition_vinfoset *vinfoset, as_partition_vinfo_mask mask, uint8_t *buf, size_t *sz_r)
{
	// a zero mask is easy
	if (mask == 0) {
		if (*sz_r < 4) {
			*sz_r = 4;
			return(-1);
		}
		buf[0] = buf[1] = buf[2] = buf[3] = 0;
		*sz_r = 4;
		return(0);
	}

	as_partition_vinfo_mask mask_sav = mask;
	int i;

	// determine length
	int sz = 0;
	while ((i = ffsll(mask))) { // TODO: bit counter instead of a loop?
		i--;
		sz++;
		mask &= ~(1 << i);
	}
	mask = mask_sav;

	if (sz == 0) {
		cf_debug(AS_RECORD, "attempting to pickle info mask of NO SIZE mask %x", mask);
		buf[0] = buf[1] = buf[2] = buf[3] = 0;
		*sz_r = 4;
		return(0);
	}

	if (sz > AS_PARTITION_VINFOSET_SIZE || sz < 0) {
		cf_debug(AS_RECORD, "vinfo set size greater than max allowed size %d - send empty mask", sz);
		buf[0] = buf[1] = buf[2] = buf[3] = 0;
		*sz_r = 4;
		return(0);
	}

	// check length of incoming buf
	size_t buf_sz = sizeof(uint32_t) + (sz * (sizeof(uint64_t) + AS_PARTITION_MAX_VERSION + 1));
	if (buf_sz > *sz_r) {
		cf_warning(AS_RECORD, "attempting to pickle vinfo mask - not enough size: need %d got %zd", buf_sz, *sz_r);
		*sz_r = buf_sz;
		return(-1);
	}
	*sz_r = buf_sz;

	// lay down the pickled version!
	uint8_t *obuf = buf; // DEBUG
	(*(uint32_t *)buf) = sz;
	buf += sizeof(uint32_t);

	while ((i = ffsll(mask))) {
		i--;
		as_partition_vinfo *v = &vinfoset->vinfo_a[i];
		(*(uint64_t *) buf) = v->iid;
		buf += sizeof(uint64_t);
		*buf++ = AS_PARTITION_MAX_VERSION;
		memcpy(buf, v->vtp, AS_PARTITION_MAX_VERSION);
		buf += AS_PARTITION_MAX_VERSION;

#ifdef EXTRA_CHECKS
		if (v->iid == 0) {
			cf_warning(AS_RECORD, "pickling invalid vinfoset: 0 iid");
#ifdef BREAK_VTP_ERROR
			raise(SIGINT);
#endif
		}
		if (v->vtp[0] == 0) {
			cf_warning(AS_RECORD, "pickling invalid vinfoset: 0 vtp");
#ifdef EXTRA_CHECKS
			raise(SIGINT);
#endif
		}
#endif

		mask &= ~ ( 1 << i );
	}

	// check reputed length against actual laid down
	if (buf_sz != buf - obuf) {
		cf_info(AS_RECORD, " vinfoset_mask_pickle: internal error, wrong length");
	}

	return(0);
}

int
as_partition_vinfoset_mask_pickle_getsz( as_partition_vinfo_mask mask, size_t *sz_r)
{
	as_partition_vinfo_mask mask_sav = mask;
	int i;

	// determine length
	int sz = 0;
	while ((i = ffsll(mask))) { // TODO: bit counter instead of a loop?
		i--;
		sz++;
		mask &= ~(1 << i);
	}
	mask = mask_sav;

	if (sz == 0) {
		cf_debug(AS_RECORD, "attempting to pickle info mask of NO SIZE mask %x", mask);
		*sz_r = 4;
		return(0);
	}

	// check length of incoming buff
	*sz_r = sizeof(uint32_t) + (sz * (sizeof(uint64_t) + AS_PARTITION_MAX_VERSION + 1));

	return(0);

}


//
// Unpickles a set
// Whether it can be used with a 'mask' depends on how it was pickled
//
as_partition_vinfo_mask
as_partition_vinfoset_mask_unpickle( as_partition *p, uint8_t *buf, size_t buf_sz)
{
	uint8_t *lim = buf + buf_sz;

	if (buf_sz < sizeof(uint32_t)) {
		cf_debug(AS_RECORD, "received vinfoset for unpickling with too little size");
		return(0);
	}

	uint32_t n_vinfo = *(uint32_t *)buf;
	if (n_vinfo == 0) {
		cf_debug(AS_RECORD, "received vinfo set with no records, denotes unknown state, ok\n");
		return(0);
	}

	if (n_vinfo >= AS_PARTITION_VINFOSET_SIZE) {
		cf_debug(AS_RECORD, "received vinfo set with too many elements: %d, max allowed %d", n_vinfo, AS_PARTITION_VINFOSET_SIZE);
		goto Error;
	}
	buf += sizeof(uint32_t);

	as_partition_vinfo_mask mask = 0;

	for (uint i = 0; i < n_vinfo; i++) {
		as_partition_vinfo v;

		// todo: should check against buf_sz to make sure there's no overflow
		if (lim <= buf) {
			cf_info(AS_RECORD, "ran off the end unpickling");
			goto Error;
		}

		v.iid = *(uint64_t *)buf;
		buf += sizeof(uint64_t);
		uint8_t sz = *buf++;
		if (sz == AS_PARTITION_MAX_VERSION) {
			memcpy(v.vtp, buf, sz);
			buf += sz;
		}
		else if (sz == 0) {
			// if we receive an illegal, return whatever we've got
			cf_info(AS_RECORD, "received vinfo set with 0 length in vtp, illegal");
			goto Error;
		}
		else if (sz == AS_PARTITION_MAX_VERSION) {
			memcpy(v.vtp, buf, sz);
			buf += sz;
		}
		else if (sz < AS_PARTITION_MAX_VERSION) {
			memcpy(v.vtp, buf, sz);
			memset(&v.vtp[sz], 0, AS_PARTITION_MAX_VERSION - sz);
			buf += sz;
		}
		else { // longer than we have, corruption
			cf_info(AS_RECORD, "received vinfo set with too-large vtp table size %d, failing", sz);
			goto Error;
		}

#ifdef EXTRA_CHECKS
		// some more validation
		if (v.iid == 0) {
			cf_info(AS_RECORD, "received vinfoset with 0 iid, illegal: index %d");
#ifdef BREAK_VTP_ERROR
			raise(SIGINT);
#endif
			goto Error;
		}
		if (v.vtp[0] == 0) {
			cf_info(AS_RECORD, "received vinfoset with 0 iid, illegal: index %d");
#ifdef BREAK_VTP_ERROR
			raise(SIGINT);
#endif
			goto Error;
		}
#endif

		// as_partition_vinfo_dump(&v, "vinfoset mask unpickle: ");

		mask |= as_record_vinfo_mask_get(p, &v );

	}
	return(mask);

Error:
	// we've received some kind of illegal entry, our best effort is a zero mask, meaning unknown
	// vinfoset state
	return(0);
}

//
// Unpickles a set
// Whether it can be used with a 'mask' depends on how it was pickled
//
int
as_partition_vinfoset_unpickle( as_partition_vinfoset *vinfoset, uint8_t *buf, size_t buf_sz, char *msg)
{
	uint8_t *lim = buf + buf_sz;

	if (buf_sz < sizeof(uint32_t)) {
		cf_debug(AS_RECORD, "received vinfoset for unpickling with too little size : %zu (need 4) %s", buf_sz, msg);
		return(-1);
	}

	uint32_t n_vinfo = *(uint32_t *)buf;
	if (n_vinfo == 0) {
		memset(vinfoset, 0, sizeof(as_partition_vinfoset));
		cf_debug(AS_RECORD, "received vinfo set with 0 size, unusual %s", msg);
		return(0);
	}

	if (n_vinfo >= AS_PARTITION_VINFOSET_SIZE) {
		cf_warning(AS_RECORD, "received vinfo set with too many elements: %d, max allowed %d %s", n_vinfo, AS_PARTITION_VINFOSET_SIZE, msg);
		goto Error;
	}
	buf += sizeof(uint32_t);


	// super safe
	memset(vinfoset, 0, sizeof(as_partition_vinfoset));
	// for (uint i=n_vinfo;i<AS_PARTITION_VINFOSET_SIZE;i++) // 0 out what's not there
	// 		vinfoset->vinfo_a[i].iid = 0;

	vinfoset->sz = n_vinfo;
	for (uint i = 0; i < n_vinfo; i++) {
		if (buf >= lim) {
			cf_warning(AS_RECORD, "ran off end of vinfoset during unpickle, serious internal error %s", msg);
			goto Error;
		}
		// todo: should check against buf_sz to make sure there's no overflow
		as_partition_vinfo *v = &vinfoset->vinfo_a[i];
		v->iid = *(uint64_t *)buf;
		buf += sizeof(uint64_t);
		uint8_t sz = *buf++;
		if (sz == AS_PARTITION_MAX_VERSION) {
			memcpy(v->vtp, buf, sz);
			buf += sz;
		}
		else if (sz == 0) {
			cf_debug(AS_RECORD, "received vinfo set with 0 length in vtp, illegal %s", msg);
			goto Error;
		}
		else if (sz < AS_PARTITION_MAX_VERSION) {
			memcpy(v->vtp, buf, sz);
			memset(&v->vtp[sz], 0, AS_PARTITION_MAX_VERSION - sz);
			buf += sz;
		}
		else { // longer than we have, fail
			cf_debug(AS_RECORD, "received vinfo set with too-large vtp table size %d, failing %s", sz, msg);
			goto Error;
		}

		// see if there's anything interesting to validate
		if (v->iid == 0) {
			cf_info(AS_RECORD, "received and unpickling illegal vinfoset: 0 iid in position %d %s", i, msg);
			goto Error;
		}

	}

	return(0);

Error:
	// if we've just received a fully illegal item, our best effort is to set up a vinfoset
	// with 0 length, denoting an unknown partition set state.

	memset(vinfoset, 0, sizeof(vinfoset));
	return(0);

}



void
as_partition_vinfoset_dump(as_partition_vinfoset *vinfoset, char *msg)
{
	cf_info(AS_RECORD, "%s: dump vinfoset: sz %d", msg, vinfoset->sz);
	for (int i = 0 ; i < vinfoset->sz ; i++) {
		cf_info(AS_RECORD, "  idx %d : iid %"PRIx64, i, vinfoset->vinfo_a[i].iid);
		cf_info(AS_RECORD, "  vtp %d : %02x %02x %02x %02x %02x %02x %02x %02x %02x %02x %02x %02x", i,
				vinfoset->vinfo_a[i].vtp[0], vinfoset->vinfo_a[i].vtp[1], vinfoset->vinfo_a[i].vtp[2],
				vinfoset->vinfo_a[i].vtp[3], vinfoset->vinfo_a[i].vtp[4], vinfoset->vinfo_a[i].vtp[5],
				vinfoset->vinfo_a[i].vtp[6], vinfoset->vinfo_a[i].vtp[7], vinfoset->vinfo_a[i].vtp[8],
				vinfoset->vinfo_a[i].vtp[9], vinfoset->vinfo_a[i].vtp[10], vinfoset->vinfo_a[i].vtp[11] );
	}
}

void
as_partition_vinfoset_mask_dump(as_partition_vinfoset *vinfoset, as_partition_vinfo_mask mask, char *msg)
{
	cf_info(AS_RECORD, "%s: dump vinfoset: mask %x sz %d", msg, mask, vinfoset->sz);
	for (int i = 0 ; i < vinfoset->sz ; i++) {
		cf_info(AS_RECORD, "  idx %d : %s : iid %"PRIx64, i, ((1 << i)& mask) ? "VALID" : "UNUSED", vinfoset->vinfo_a[i].iid);
		cf_info(AS_RECORD, "  vtp %d : %02x %02x %02x %02x %02x %02x %02x %02x %02x %02x %02x %02x", i,
				vinfoset->vinfo_a[i].vtp[0], vinfoset->vinfo_a[i].vtp[1], vinfoset->vinfo_a[i].vtp[2],
				vinfoset->vinfo_a[i].vtp[3], vinfoset->vinfo_a[i].vtp[4], vinfoset->vinfo_a[i].vtp[5],
				vinfoset->vinfo_a[i].vtp[6], vinfoset->vinfo_a[i].vtp[7], vinfoset->vinfo_a[i].vtp[8],
				vinfoset->vinfo_a[i].vtp[9], vinfoset->vinfo_a[i].vtp[10], vinfoset->vinfo_a[i].vtp[11] );
	}
}


void
as_partition_vinfo_dump(as_partition_vinfo *vinfo, char *msg)
{
	cf_info(AS_RECORD, "vinfo dump: %s: iid %"PRIx64, msg, vinfo->iid);
	cf_info(AS_RECORD, "  vtp : %02x %02x %02x %02x : %02x %02x %02x %02x : %02x %02x %02x %02x",
			vinfo->vtp[0], vinfo->vtp[1], vinfo->vtp[2], vinfo->vtp[3], vinfo->vtp[4], vinfo->vtp[5],
			vinfo->vtp[6], vinfo->vtp[7], vinfo->vtp[8], vinfo->vtp[9], vinfo->vtp[10], vinfo->vtp[11] );
}


// TOD0 - seems redundant, should use clock function.
uint32_t
as_record_void_time_get()
{
	struct timespec ts;
	clock_gettime(CLOCK_REALTIME, &ts);
	return ts.tv_sec - CITRUSLEAF_EPOCH;
}<|MERGE_RESOLUTION|>--- conflicted
+++ resolved
@@ -152,18 +152,12 @@
 		as_record_initialize(r_ref, ns);
 
 		// this is decremented by the destructor here, so best tracked on the constructor
-<<<<<<< HEAD
 		if (is_subrec) {
-			cf_atomic_int_add( &ns->n_objects_sub, 1);
-		} else {
-			cf_atomic_int_add( &ns->n_objects, 1);
-		}
-
-		cf_detail(AS_RECORD, "record get_create: digest %"PRIx64" new record %p", *(uint64_t *)keyd, r_ref->r);
-		return(1);
-=======
-		cf_atomic_int_add( &ns->n_objects, 1);
->>>>>>> 287c5cf0
+			cf_atomic_int_incr(&ns->n_objects_sub);
+		}
+		else {
+			cf_atomic_int_incr(&ns->n_objects);
+		}
 	}
 
 	return rv;
@@ -227,9 +221,10 @@
 
 	// TODO: LDT what if flag is not set ??
 	if (as_ldt_record_is_sub(r)) {
-		cf_atomic_int_sub(&ns->n_objects_sub, 1);
-	} else {
-		cf_atomic_int_sub(&ns->n_objects, 1);
+		cf_atomic_int_decr(&ns->n_objects_sub);
+	}
+	else {
+		cf_atomic_int_decr(&ns->n_objects);
 	}
 
 	/* Destroy the storage and then free the memory-resident parts */
