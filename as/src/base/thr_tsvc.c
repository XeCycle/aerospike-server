/*
 * thr_tsvc.c
 *
 * Copyright (C) 2008-2014 Aerospike, Inc.
 *
 * Portions may be licensed to Aerospike, Inc. under one or more contributor
 * license agreements.
 *
 * This program is free software: you can redistribute it and/or modify it under
 * the terms of the GNU Affero General Public License as published by the Free
 * Software Foundation, either version 3 of the License, or (at your option) any
 * later version.
 *
 * This program is distributed in the hope that it will be useful, but WITHOUT
 * ANY WARRANTY; without even the implied warranty of MERCHANTABILITY or FITNESS
 * FOR A PARTICULAR PURPOSE. See the GNU Affero General Public License for more
 * details.
 *
 * You should have received a copy of the GNU Affero General Public License
 * along with this program.  If not, see http://www.gnu.org/licenses/
 */

#include "base/thr_tsvc.h"

#include <pthread.h>
#include <stdbool.h>
#include <stddef.h>
#include <stdint.h>
#include <stdio.h>
#include <string.h>
#include <unistd.h>

#include "citrusleaf/alloc.h"
#include "citrusleaf/cf_atomic.h"
#include "citrusleaf/cf_clock.h"
#include "citrusleaf/cf_digest.h"
#include "citrusleaf/cf_queue.h"

#include "fault.h"
#include "util.h"

#include "base/cfg.h"
#include "base/datamodel.h"
#include "base/proto.h"
#include "base/scan.h"
#include "base/secondary_index.h"
#include "base/security.h"
#include "base/thr_batch.h"
#include "base/thr_proxy.h"
#include "base/thr_write.h"
#include "base/transaction.h"
<<<<<<< HEAD
#include "base/xdr_serverside.h"
=======
#include "base/udf_rw.h"
>>>>>>> 46fd8702
#include "fabric/fabric.h"
#include "storage/storage.h"


int
as_rw_process_result(int rv, as_transaction *tr, bool *free_msgp)
{
	if (-2 == rv) {
		cf_debug_digest(AS_TSVC, &(tr->keyd), "write re-attempt: ");
		as_partition_release(&tr->rsv);
		cf_atomic_int_decr(&g_config.rw_tree_count);
		MICROBENCHMARK_HIST_INSERT_AND_RESET_P(error_hist);
		thr_tsvc_enqueue(tr);
		*free_msgp = false;
	} else if (-3 == rv) {
		cf_debug(AS_TSVC,
				"write in progress on key - delay and reattempt");
		as_partition_release(&tr->rsv);
		cf_atomic_int_decr(&g_config.rw_tree_count);
		MICROBENCHMARK_HIST_INSERT_P(error_hist);
		as_fabric_msg_put(tr->proxy_msg);
	} else {
		cf_debug(AS_TSVC,
				"write start failed: rv %d proto result %d", rv,
				tr->result_code);
		as_partition_release(&tr->rsv);
		cf_atomic_int_decr(&g_config.rw_tree_count);
		if (tr->result_code == 0) {
			cf_warning(AS_TSVC,
					"   warning: failure should have set protocol result code");
			tr->result_code = AS_PROTO_RESULT_FAIL_UNKNOWN;
		}

		if (tr->proxy_msg) {
			if (tr->flag & AS_TRANSACTION_FLAG_SHIPPED_OP) {
				cf_detail_digest(AS_RW, &(tr->keyd),
						"SHIPPED_OP :: Sending ship op reply, rc %d to (%"PRIx64") ::",
						tr->result_code, tr->proxy_node);
			}
			else {
				cf_detail(AS_RW,
						"sending proxy reply, rc %d to %"PRIx64"",
						tr->result_code, tr->proxy_node);
			}
			as_proxy_send_response(tr->proxy_node, tr->proxy_msg,
					tr->result_code, 0, 0, 0, 0, 0, 0, as_transaction_trid(tr), NULL);
		}
		else {
			as_transaction_error(tr, tr->result_code);
		}
		return -1;
	}
	return 0;
}


// Handle the transaction, including proxy to another node if necessary.
void
process_transaction(as_transaction *tr)
{
	int rv;
	bool free_msgp = true;
	cl_msg *msgp = tr->msgp;
	as_msg *m = &msgp->msg;

	// Calculate end_time based on message transaction TTL. May be recalculating
	// for re-queued transactions, but nice if end_time not copied on/off queue.
	if (m->transaction_ttl != 0) {
		tr->end_time = tr->start_time +
				((uint64_t)m->transaction_ttl * 1000000);

		// Did the transaction time out while on the queue?
		if (cf_getns() > tr->end_time) {
			cf_debug(AS_TSVC, "transaction timed out in queue");
			as_transaction_error(tr, AS_PROTO_RESULT_FAIL_TIMEOUT);
			goto Cleanup;
		}
	}
	// else - can't incorporate g_config.transaction_max_ns before as_query()

<<<<<<< HEAD
	if (msgp->proto.type == PROTO_TYPE_INTERNAL_XDR) {
		as_xdr_handle_txn(tr);
		return;
	}

=======
	// Have we finished the very first partition balance?
>>>>>>> 46fd8702
	if (! as_partition_balance_is_init_resolved() &&
			(tr->flag & AS_TRANSACTION_FLAG_NSUP_DELETE) == 0) {
		cf_debug(AS_TSVC, "rejecting transaction - initial partition balance unresolved");
		as_transaction_error(tr, AS_PROTO_RESULT_FAIL_UNAVAILABLE);
		goto Cleanup;
	}

	// Check that the socket is authenticated.
	if (tr->proto_fd_h) {
		uint8_t result = as_security_check(tr->proto_fd_h, PERM_NONE);

		if (result != AS_PROTO_RESULT_OK) {
			as_security_log(tr->proto_fd_h, result, PERM_NONE, NULL, NULL);
			as_transaction_error(tr, (uint32_t)result);
			goto Cleanup;
		}
	}

	// All transactions must have a namespace.
	as_msg_field *nf = as_msg_field_get(m, AS_MSG_FIELD_TYPE_NAMESPACE);

	if (! nf) {
		cf_warning(AS_TSVC, "no namespace in protocol request");
		as_transaction_error(tr, AS_PROTO_RESULT_FAIL_NAMESPACE);
		goto Cleanup;
	}

	as_namespace *ns = as_namespace_get_bymsgfield(nf);

	if (! ns) {
		char ns_name[AS_ID_NAMESPACE_SZ];
		uint32_t ns_sz = as_msg_field_get_value_sz(nf);
		uint32_t len = ns_sz < sizeof(ns_name) ? ns_sz : sizeof(ns_name) - 1;

		memcpy(ns_name, nf->data, len);
		ns_name[len] = 0;

		cf_warning(AS_TSVC, "unknown namespace %s (%u) in protocol request - check configuration file",
				ns_name, ns_sz);

		as_transaction_error(tr, AS_PROTO_RESULT_FAIL_NAMESPACE);
		goto Cleanup;
	}

	//------------------------------------------------------
	// Multi-record transaction.
	//

	if (as_transaction_is_multi_record(tr)) {
		if (as_transaction_is_batch_direct(tr)) {
			// Old batch.
			if (! as_security_check_data_op(tr, ns, PERM_READ)) {
				as_transaction_error(tr, tr->result_code);
				goto Cleanup;
			}

			if ((rv = as_batch_direct_queue_task(tr, ns)) != 0) {
				as_transaction_error(tr, rv);
				cf_atomic_int_incr(&g_config.batch_errors);
			}
		}
		else if (as_transaction_is_query(tr)) {
			// Query.
			cf_atomic64_incr(&g_config.query_reqs);

			if (! as_security_check_data_op(tr, ns,
					as_transaction_is_udf(tr) ? PERM_UDF_QUERY : PERM_QUERY)) {
				as_transaction_error(tr, tr->result_code);
				goto Cleanup;
			}

			if (as_query(tr, ns) == 0) {
				free_msgp = false;
			}
			else {
				cf_atomic64_incr(&g_config.query_fail);
				as_transaction_error(tr, tr->result_code);
			}
		}
		else {
			// Scan.
			if (! as_security_check_data_op(tr, ns,
					as_transaction_is_udf(tr) ? PERM_UDF_SCAN : PERM_SCAN)) {
				as_transaction_error(tr, tr->result_code);
				goto Cleanup;
			}

			if ((rv = as_scan(tr, ns)) == 0) {
				free_msgp = false;
			}
			else {
				as_transaction_error(tr, rv);
			}
		}

		goto Cleanup;
	}

	//------------------------------------------------------
	// Single-record transaction.
	//

	// May now incorporate g_config.transaction_max_ns if appropriate.
	// TODO - should g_config.transaction_max_ns = 0 be special?
	if (tr->end_time == 0) {
		tr->end_time = tr->start_time + g_config.transaction_max_ns;

		// Again - did the transaction time out while on the queue?
		if (cf_getns() > tr->end_time) {
			cf_debug(AS_TSVC, "transaction timed out in queue");
			as_transaction_error(tr, AS_PROTO_RESULT_FAIL_TIMEOUT);
			goto Cleanup;
		}
	}

	// All single-record transactions must have a digest, or a key from which
	// to calculate it.
	if (as_transaction_has_digest(tr)) {
		// Modern client - just copy digest into tr.

		as_msg_field *df = as_msg_field_get(m, AS_MSG_FIELD_TYPE_DIGEST_RIPE);
		uint32_t digest_sz = as_msg_field_get_value_sz(df);

		if (digest_sz != sizeof(cf_digest)) {
			cf_warning(AS_TSVC, "digest msg field size %u", digest_sz);
			as_transaction_error(tr, AS_PROTO_RESULT_FAIL_PARAMETER);
			goto Cleanup;
		}

		tr->keyd = *(cf_digest *)df->data;
	}
	else if (! as_transaction_is_batch_sub(tr)) {
		// Old client - calculate digest from key & set, directly into tr.

		as_msg_field *kf = as_msg_field_get(m, AS_MSG_FIELD_TYPE_KEY);
		uint32_t key_sz = as_msg_field_get_value_sz(kf);

		as_msg_field *sf = as_transaction_has_set(tr) ?
				as_msg_field_get(m, AS_MSG_FIELD_TYPE_SET) : NULL;
		uint32_t set_sz = sf ? as_msg_field_get_value_sz(sf) : 0;

		cf_digest_compute2(sf->data, set_sz, kf->data, key_sz, &tr->keyd);
	}
	// else - batch sub-transactions already (and only) have digest in tr.

	// Sanity check - must know which code path to follow.
	if ((msgp->msg.info2 & AS_MSG_INFO2_WRITE) == 0 &&
			(msgp->msg.info1 & AS_MSG_INFO1_READ) == 0) {
		cf_warning(AS_TSVC, "transaction is neither read nor write - unexpected");
		as_transaction_error(tr, AS_PROTO_RESULT_FAIL_PARAMETER);
		goto Cleanup;
	}

	// Process the transaction.
	cf_detail_digest(AS_TSVC, &(tr->keyd), "  wr  tr %p fd %d proxy(%"PRIx64") ::",
			tr, tr->proto_fd_h ? tr->proto_fd_h->fd : 0, tr->proxy_node);

	cf_node dest;
	uint64_t partition_cluster_key = 0;

	// Obtain a write reservation - or get the node that would satisfy.
	if (msgp->msg.info2 & AS_MSG_INFO2_WRITE) {
		if (tr->proto_fd_h && ! as_security_check_data_op(tr, ns, PERM_WRITE)) {
			as_transaction_error(tr, tr->result_code);
			goto Cleanup;
		}

		// If the transaction is "shipped proxy op" to the winner node then
		// just do the migrate reservation.
		if (tr->flag & AS_TRANSACTION_FLAG_SHIPPED_OP) {
			as_partition_reserve_migrate(ns, as_partition_getid(tr->keyd),
					&tr->rsv, &dest);
			partition_cluster_key = tr->rsv.cluster_key;
			cf_debug(AS_TSVC,
					"[Write MIGRATE CASE]: Partition CK(%"PRIx64")", partition_cluster_key);
			rv = 0;
		} else {
			rv = as_partition_reserve_write(ns,
					as_partition_getid(tr->keyd), &tr->rsv, &dest, &partition_cluster_key);
			cf_debug(AS_TSVC, "[WRITE CASE]: Partition CK(%"PRIx64")", partition_cluster_key);
		}

		if (g_config.write_duplicate_resolution_disable == true) {
			// Zombie writes can be a real drain on performance, so turn
			// them off in an emergency.
			tr->rsv.n_dupl = 0;
			// memset(tr->rsv.dupl_nodes, 0, sizeof(tr->rsv.dupl_nodes));
		}
		if (rv == 0) {
			cf_atomic_int_incr(&g_config.rw_tree_count);
		}
	}
	else {  // <><><> READ Transaction <><><>

		if (tr->proto_fd_h && ! as_security_check_data_op(tr, ns, PERM_READ)) {
			as_transaction_error(tr, tr->result_code);
			goto Cleanup;
		}

		// If the transaction is "shipped proxy op" to the winner node then
		// just do the migrate reservation.
		if (tr->flag & AS_TRANSACTION_FLAG_SHIPPED_OP) {
			as_partition_reserve_migrate(ns, as_partition_getid(tr->keyd),
					&tr->rsv, &dest);
			partition_cluster_key = tr->rsv.cluster_key;
			cf_debug(AS_TSVC, "[Read MIGRATE CASE]: Partition CK(%"PRIx64")", partition_cluster_key);
			rv = 0;
		} else {
			rv = as_partition_reserve_read(ns, as_partition_getid(tr->keyd),
					&tr->rsv, &dest, &partition_cluster_key);
			cf_debug(AS_TSVC, "[READ CASE]: Partition CK(%"PRIx64")", partition_cluster_key);
		}

		if (rv == 0) {
			cf_atomic_int_incr(&g_config.rw_tree_count);
		}
		if ((0 == rv) & (tr->rsv.n_dupl > 0)) {
			// A duplicate merge is in progress, upgrade to a write
			// reservation.
			as_partition_release(&tr->rsv);
			cf_atomic_int_decr(&g_config.rw_tree_count);
			rv = as_partition_reserve_write(ns,
					as_partition_getid(tr->keyd), &tr->rsv, &dest, &partition_cluster_key);
			if (rv == 0) {
				cf_atomic_int_incr(&g_config.rw_tree_count);
			}
		}
	}
	if (dest == 0) {
		cf_crash(AS_TSVC, "invalid destination while reserving partition");
	}

	if (0 == rv) {
		tr->microbenchmark_is_resolve = false;
		if (msgp->msg.info2 & AS_MSG_INFO2_WRITE) {
			// Do the WRITE.
			cf_detail_digest(AS_TSVC, &(tr->keyd),
					"AS_WRITE_START  dupl(%d) : ", tr->rsv.n_dupl);

			MICROBENCHMARK_HIST_INSERT_AND_RESET_P(wt_q_process_hist);

			rv = as_write_start(tr); // <><> WRITE <><>
			if (rv == 0) {
				free_msgp = false;
			}
		}
		else {
			// Do the READ.
			cf_detail_digest(AS_TSVC, &(tr->keyd),
					"AS_READ_START  dupl(%d) :", tr->rsv.n_dupl);

			MICROBENCHMARK_HIST_INSERT_AND_RESET_P(rt_q_process_hist);

			rv = as_read_start(tr); // <><> READ <><>
			if (rv == 0) {
				free_msgp = false;
			}
		}

		// Process the return value from as_rw_start():
		// -1 :: "report error to requester"
		// -2 :: "try again"
		// -3 :: "duplicate proxy request, drop"
		if (0 != rv) {
			as_rw_process_result(rv, tr, &free_msgp);
		}
	} else {
		// rv != 0 (reservation failed)
		//
		// Make sure that if it is shipped op it is not further redirected.
		if (tr->flag & AS_TRANSACTION_FLAG_SHIPPED_OP) {
			cf_warning(AS_RW,
					"Failing the shipped op due to reservation error %d",
					rv);

			as_proxy_send_response(tr->proxy_node, tr->proxy_msg,
					AS_PROTO_RESULT_FAIL_UNKNOWN, 0, 0, 0, 0, 0, 0, as_transaction_trid(tr), NULL);
		}
		else if (tr->proto_fd_h) {
			// Divert the transaction into the proxy system; in this case, no
			// reservation was obtained. Pass the cluster key along.

			// Proxy divert - reroute client message. Note that
			// as_proxy_divert() consumes the msgp.
			cf_detail(AS_PROXY, "proxy divert (wr) to %("PRIx64")", tr->proxy_node);
			// Originating node, no write request associated.
			as_proxy_divert(dest, tr, ns, partition_cluster_key);
			free_msgp = false;
		}
		else if (tr->proxy_msg) {
			as_partition_id pid = as_partition_getid(tr->keyd);
			cf_node redirect_node = as_partition_proxyee_redirect(ns, pid);

			as_proxy_return_to_sender(tr, redirect_node);
<<<<<<< HEAD
		} 
		else if (tr->udata.req_udata) {
=======
		}
		else if (tr->iudf_orig) {
>>>>>>> 46fd8702
			cf_debug(AS_TSVC,"Internal transaction. Partition reservation failed or cluster key mismatch:%d", rv);
			tr->iudf_orig->cb(tr, AS_PROTO_RESULT_FAIL_UNKNOWN);
			tr->iudf_orig = NULL;
		}
	} // end else "other" transaction

	cf_detail(AS_TSVC, "message service complete tr %p", tr);

Cleanup:
	// Batch transactions should never free msgp.
	if (free_msgp && !tr->batch_shared) {
		cf_free(msgp);
	}
} // end process_transaction()


// Service transactions - arg is the queue we're to service.
void *
thr_tsvc(void *arg)
{
	cf_queue *q = (cf_queue *) arg;

	cf_assert(arg, AS_TSVC, CF_CRITICAL, "invalid argument");

	// Wait for a transaction to arrive.
	for ( ; ; ) {
		as_transaction tr;
		if (0 != cf_queue_pop(q, &tr, CF_QUEUE_FOREVER)) {
			cf_crash(AS_TSVC, "unable to pop from transaction queue");
		}

		MICROBENCHMARK_HIST_INSERT_AND_RESET(q_wait_hist);

		process_transaction(&tr);
	}

	return NULL;
} // end thr_tsvc()


pthread_t* g_transaction_threads;

static inline pthread_t*
transaction_thread(int i, int j)
{
	return g_transaction_threads + (g_config.n_transaction_threads_per_queue * i) + j;
}

void
as_tsvc_init()
{
	int n_queues = 0;

	for (int i = 0; i < g_config.n_namespaces; i++) {
		as_namespace *ns = g_config.namespaces[i];
		// TODO - get rid of this when we make general use of ns->n_devices, and
		// set it in config parse:
		as_storage_attributes s_attr;
		as_storage_namespace_attributes_get(ns, &s_attr);

		ns->n_devices = s_attr.n_devices;

		if (ns->n_devices > 0) {
			// Use 1 queue per read, 1 queue per write, for each device.
			ns->dev_q_offset = n_queues;
			n_queues += ns->n_devices * 2; // one queue per device per read/write
		} else {
			// No devices - it's an in-memory only namespace.
			ns->dev_q_offset = n_queues;
			n_queues += 2; // one read queue one write queue
		}
	}
	if (n_queues > MAX_TRANSACTION_QUEUES) {
		cf_crash(AS_TSVC, "# of queues required for use-queue-per-device is too much %d, must be < %d. Please reconfigure w/o use-queue-per-device",
				n_queues, MAX_TRANSACTION_QUEUES);
	}

	if (g_config.use_queue_per_device) {
		g_config.n_transaction_queues = n_queues;
		cf_info(AS_TSVC, "device queues: %d queues with %d threads each",
				g_config.n_transaction_queues, g_config.n_transaction_threads_per_queue);
	} else {
		cf_info(AS_TSVC, "shared queues: %d queues with %d threads each",
				g_config.n_transaction_queues, g_config.n_transaction_threads_per_queue);
	}

	// Create the transaction queues.
	for (int i = 0; i < g_config.n_transaction_queues ; i++) {
		g_config.transactionq_a[i] = cf_queue_create(sizeof(as_transaction), true);
	}

	// Allocate the transaction threads that service all the queues.
	g_transaction_threads = cf_malloc(sizeof(pthread_t) * g_config.n_transaction_queues * g_config.n_transaction_threads_per_queue);

	if (! g_transaction_threads) {
		cf_crash(AS_TSVC, "tsvc pthread_t array allocation failed");
	}

	// Start all the transaction threads.
	for (int i = 0; i < g_config.n_transaction_queues; i++) {
		for (int j = 0; j < g_config.n_transaction_threads_per_queue; j++) {
			if (0 != pthread_create(transaction_thread(i, j), NULL, thr_tsvc, (void*)g_config.transactionq_a[i])) {
				cf_crash(AS_TSVC, "tsvc thread %d:%d create failed", i, j);
			}
		}
	}
} // end thr_tsvc_init()


// Peek into packet and decide if transaction can be executed inline in
// demarshal thread or if it must be enqueued, and handle appropriately.
int
thr_tsvc_process_or_enqueue(as_transaction *tr)
{
	// If transaction is for data-in-memory namespace, process in this thread.
	if (g_config.allow_inline_transactions &&
			g_config.n_namespaces_in_memory != 0 &&
					(g_config.n_namespaces_not_in_memory == 0 ||
							as_msg_peek_data_in_memory(&tr->msgp->msg))) {
		process_transaction(tr);
		return 0;
	}

	// Transaction is for data-not-in-memory namespace - process via queues.
	return thr_tsvc_enqueue(tr);
}


// Decide which queue to use, and enqueue transaction.
int
thr_tsvc_enqueue(as_transaction *tr)
{
#if 0
	// WARNING! This happens legally in one place, where thr_nsup is deleting
	// elements. If expiration/eviction is off, you should never see this!
	if ((tr->proto_fd == 0) && (tr->proxy_msg == 0)) raise(SIGINT);
#endif

	uint32_t n_q = 0;

	if (g_config.use_queue_per_device) {
		// In queue-per-device mode, we must peek to find out which device (and
		// so which queue) this transaction is destined for.
		proto_peek ppeek;
		as_msg_peek(tr, &ppeek);

		if (ppeek.ns_n_devices) {
			// Namespace with storage backing.
			// q order: read_dev1, read_dev2, read_dev3, write_dev1, write_dev2, write_dev3
			// See ssd_get_file_id() in drv_ssd.c for device assignment.
			if (ppeek.info1 & AS_MSG_INFO1_READ) {
				n_q = (ppeek.keyd.digest[8] % ppeek.ns_n_devices) + ppeek.ns_queue_offset;
			}
			else {
				n_q = (ppeek.keyd.digest[8] % ppeek.ns_n_devices) + ppeek.ns_queue_offset + ppeek.ns_n_devices;
			}
		}
		else {
			// Namespace is memory only.
			// q order: read, write
			if (ppeek.info1 & AS_MSG_INFO1_READ) {
				n_q = ppeek.ns_queue_offset;
			}
			else {
				n_q = ppeek.ns_queue_offset + 1;
			}
		}
	}
	else {
		// In default mode, transaction can go on any queue - distribute evenly.
		n_q = (g_config.transactionq_current++) % g_config.n_transaction_queues;
	}

	cf_queue *q;

	if ((q = g_config.transactionq_a[n_q]) == NULL) {
		cf_crash(AS_TSVC, "transaction queue #%d not initialized!", n_q);
	}

	if (cf_queue_push(q, tr) != 0) {
		cf_crash(AS_TSVC, "transaction queue push failed - out of memory?");
	}

	return 0;
} // end thr_tsvc_enqueue()


// Get one of the most interesting load statistics: the transaction queue depth.
int
thr_tsvc_queue_get_size()
{
	int qs = 0;

	for (int i = 0; i < g_config.n_transaction_queues; i++) {
		if (g_config.transactionq_a[i]) {
			qs += cf_queue_sz(g_config.transactionq_a[i]);
		}
		else {
			cf_detail(AS_TSVC, "no queue when getting size");
		}
	}

	return qs;
} // end thr_tsvc_queue_get_size()<|MERGE_RESOLUTION|>--- conflicted
+++ resolved
@@ -49,11 +49,8 @@
 #include "base/thr_proxy.h"
 #include "base/thr_write.h"
 #include "base/transaction.h"
-<<<<<<< HEAD
+#include "base/udf_rw.h"
 #include "base/xdr_serverside.h"
-=======
-#include "base/udf_rw.h"
->>>>>>> 46fd8702
 #include "fabric/fabric.h"
 #include "storage/storage.h"
 
@@ -114,6 +111,11 @@
 void
 process_transaction(as_transaction *tr)
 {
+	if (tr->msgp->proto.type == PROTO_TYPE_INTERNAL_XDR) {
+		as_xdr_handle_txn(tr);
+		return;
+	}
+
 	int rv;
 	bool free_msgp = true;
 	cl_msg *msgp = tr->msgp;
@@ -134,15 +136,7 @@
 	}
 	// else - can't incorporate g_config.transaction_max_ns before as_query()
 
-<<<<<<< HEAD
-	if (msgp->proto.type == PROTO_TYPE_INTERNAL_XDR) {
-		as_xdr_handle_txn(tr);
-		return;
-	}
-
-=======
 	// Have we finished the very first partition balance?
->>>>>>> 46fd8702
 	if (! as_partition_balance_is_init_resolved() &&
 			(tr->flag & AS_TRANSACTION_FLAG_NSUP_DELETE) == 0) {
 		cf_debug(AS_TSVC, "rejecting transaction - initial partition balance unresolved");
@@ -437,13 +431,8 @@
 			cf_node redirect_node = as_partition_proxyee_redirect(ns, pid);
 
 			as_proxy_return_to_sender(tr, redirect_node);
-<<<<<<< HEAD
-		} 
-		else if (tr->udata.req_udata) {
-=======
 		}
 		else if (tr->iudf_orig) {
->>>>>>> 46fd8702
 			cf_debug(AS_TSVC,"Internal transaction. Partition reservation failed or cluster key mismatch:%d", rv);
 			tr->iudf_orig->cb(tr, AS_PROTO_RESULT_FAIL_UNKNOWN);
 			tr->iudf_orig = NULL;
