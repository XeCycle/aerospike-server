/*
 * secondary_index.c
 *
 * Copyright (C) 2012-2014 Aerospike, Inc.
 *
 * Portions may be licensed to Aerospike, Inc. under one or more contributor
 * license agreements.
 *
 * This program is free software: you can redistribute it and/or modify it under
 * the terms of the GNU Affero General Public License as published by the Free
 * Software Foundation, either version 3 of the License, or (at your option) any
 * later version.
 *
 * This program is distributed in the hope that it will be useful, but WITHOUT
 * ANY WARRANTY; without even the implied warranty of MERCHANTABILITY or FITNESS
 * FOR A PARTICULAR PURPOSE. See the GNU Affero General Public License for more
 * details.
 *
 * You should have received a copy of the GNU Affero General Public License
 * along with this program.  If not, see http://www.gnu.org/licenses/
 */
/*
 * SYNOPSIS
 * Abstraction to support secondary indexes with multiple implementations.
 * Currently there are two variants of secondary indexes supported.
 *
 * -  Aerospike Index B-tree, this is full fledged index implementation and
 *    maintains its own metadata and data structure for list of those indexes.
 *
 * -  Citrusleaf foundation indexes which are bare bone tree implementation
 *    with ability to insert delete update indexes. For these the current code
 *    manage all the data structure to manage different trees. [Will be
 *    implemented when required]
 *
 * This file implements all the translation function which can be called from
 * citrusleaf to prepare to do the operations on secondary index. Also
 * implements locking to make Aerospike Index (single threaded) code multi threaded.
 *
 */

#include "aerospike/as_arraylist.h"
#include "aerospike/as_arraylist_iterator.h"
#include "aerospike/as_buffer.h"
#include "aerospike/as_hashmap.h"
#include "aerospike/as_hashmap_iterator.h"
#include <aerospike/as_msgpack.h>
#include "aerospike/as_pair.h"
#include "aerospike/as_serializer.h"

#include "ai_btree.h"
#include "ai_globals.h"

#include "base/thr_scan.h"
#include "base/secondary_index.h"
#include "base/thr_sindex.h"
#include "base/system_metadata.h"

#include "bt_iterator.h"
#include "cf_str.h"
#include <errno.h>
#include <limits.h>
#include <string.h>

#define SINDEX_CRASH(str, ...) \
	cf_crash(AS_SINDEX, "SINDEX_ASSERT: "str, ##__VA_ARGS__);

// Internal Functions
bool as_sindex__setname_match(as_sindex_metadata *imd, const char *setname);
int  as_sindex__pre_op_assert(as_sindex *si, int op);
int  as_sindex__post_op_assert(as_sindex *si, int op);
void as_sindex__process_ret(as_sindex *si, int ret, as_sindex_op op, uint64_t starttime, int pos);
void as_sindex__dup_meta(as_sindex_metadata *imd, as_sindex_metadata **qimd, bool refcounted);
int  as_sindex_sbin_from_sindex(as_sindex * si, as_bin *b, as_sindex_bin * sbin, as_val ** cdt_asval, 
					byte * buf, uint32_t buf_sz, as_particle_type type, bool from_buf);
void as_sindex_init_sbin(as_sindex_bin * sbin, as_sindex_op op, as_particle_type type, int simatch);
void                 as_sindex_set_binid_has_sindex(as_namespace *ns, int binid);
void                 as_sindex_reset_binid_has_sindex(as_namespace *ns, int binid);
bool                 as_sindex_binid_has_sindex(as_namespace *ns, int binid);
as_sindex_status     as_sindex_extract_bin_from_path(char * path_str, char *bin);
// Translation from sindex error code to string
const char *as_sindex_err_str(int op_code) {
	switch(op_code) {
		case AS_SINDEX_ERR_FOUND:               return "INDEX FOUND";           break;
		case AS_SINDEX_ERR_NO_MEMORY:           return "NO MEMORY";             break;
		case AS_SINDEX_ERR_UNKNOWN_KEYTYPE:     return "UNKNOWN KEYTYPE";       break;
		case AS_SINDEX_ERR_BIN_NOTFOUND:        return "BIN NOT FOUND";         break;
		case AS_SINDEX_ERR_NOTFOUND:            return "NO INDEX";              break;
		case AS_SINDEX_ERR_PARAM:               return "ERR PARAM";             break;
		case AS_SINDEX_ERR_TYPE_MISMATCH:       return "KEY TYPE MISMATCH";     break;
		case AS_SINDEX_ERR:                     return "ERR GENERIC";           break;
		case AS_SINDEX_OK:                      return "OK";                    break;
		default:                                return "Unknown Code";          break;
	}
}

/*
 * Notes-
 * 		Translation from sindex internal error code to generic client visible
 * 		Aerospike error code
 */
int as_sindex_err_to_clienterr(int err, char *fname, int lineno) {
	switch(err) {
		case AS_SINDEX_ERR_FOUND:        return AS_PROTO_RESULT_FAIL_INDEX_FOUND;
		case AS_SINDEX_ERR_NOTFOUND:     return AS_PROTO_RESULT_FAIL_INDEX_NOTFOUND;
		case AS_SINDEX_ERR_NO_MEMORY:    return AS_PROTO_RESULT_FAIL_INDEX_OOM;
		case AS_SINDEX_ERR_PARAM:        return AS_PROTO_RESULT_FAIL_PARAMETER;
		case AS_SINDEX_ERR_NOT_READABLE: return AS_PROTO_RESULT_FAIL_INDEX_NOTREADABLE;
		case AS_SINDEX_OK:               return AS_PROTO_RESULT_OK;
		
		// Defensive internal error
		case AS_SINDEX_ERR_SET_MISMATCH:
		case AS_SINDEX_ERR_UNKNOWN_KEYTYPE:
		case AS_SINDEX_ERR_BIN_NOTFOUND:
		case AS_SINDEX_ERR_TYPE_MISMATCH:
		case AS_SINDEX_ERR:
		default: cf_warning(AS_SINDEX, "%s Error at %s,%d",
							 as_sindex_err_str(err), fname, lineno);
											return AS_PROTO_RESULT_FAIL_INDEX_GENERIC;
	}
}

typedef struct sindex_set_binid_hash_ele_s {
	cf_ll_element ele;
	int           simatch;
} sindex_set_binid_hash_ele;

void
as_sindex__set_binid_hash_destroy(cf_ll_element * ele) {
	cf_free((sindex_set_binid_hash_ele * ) ele);
}

/*
 * Should happen under SINDEX_GWLOCK
 */
as_sindex_status
as_sindex__put_in_set_binid_hash(as_namespace * ns, char * set, int binid, int chosen_id)
{
	// Create fixed size key for hash
	// Get the linked list from the hash
	// If linked list does not exist then make one and put it in the hash
	// Append the chosen id in the linked list

	if (chosen_id < 0 || chosen_id > AS_SINDEX_MAX) {
		cf_debug(AS_SINDEX, "Put in set_binid hash got invalid simatch %d", chosen_id);
		return AS_SINDEX_ERR;
	}
	cf_ll * simatch_ll = NULL;
	// Create fixed size key for hash
	char si_prop[AS_SINDEX_PROP_KEY_SIZE];
	memset(si_prop, 0, AS_SINDEX_PROP_KEY_SIZE);

	if (set == NULL ) {
		sprintf(si_prop, "_%d", binid);
	}
	else {
		sprintf(si_prop, "%s_%d", set, binid);
	}

	// Get the linked list from the hash
	int rv      = shash_get(ns->sindex_set_binid_hash, (void *)si_prop, (void *)&simatch_ll);

	// If linked list does not exist then make one and put it in the hash
	if (rv && rv != SHASH_ERR_NOTFOUND) {
		cf_debug(AS_SINDEX, "shash get failed with error %d", rv);
		return AS_SINDEX_ERR;
	};
	if (rv == SHASH_ERR_NOTFOUND) {
		simatch_ll = cf_malloc(sizeof(cf_ll));
		cf_ll_init(simatch_ll, as_sindex__set_binid_hash_destroy, false);
		if (SHASH_OK != shash_put(ns->sindex_set_binid_hash, (void *)si_prop, (void *)&simatch_ll)) {
			cf_warning(AS_SINDEX, "shash put failed for key %s", si_prop);
			return AS_SINDEX_ERR;
		}
	}
	if (!simatch_ll) {
		return AS_SINDEX_ERR;
	}

	// Append the chosen id in the linked list
	sindex_set_binid_hash_ele * ele = cf_malloc(sizeof(sindex_set_binid_hash_ele));
	ele->simatch                    = chosen_id;
	cf_ll_append(simatch_ll, (cf_ll_element*)ele);
	return AS_SINDEX_OK;
}

/*
 * Should happen under SINDEX_GWLOCK
 */
as_sindex_status
as_sindex__delete_from_set_binid_hash(as_namespace * ns, as_sindex_metadata * imd)
{
	// Make a key
	// Get the sindex list corresponding to key
	// If the list does not exist, return does not exist
	// If the list exist 
	// 		match the path and type of incoming si to the existing sindexes in the list
	// 		If any element matches
	// 			Delete from the list
	// 			If the list size becomes 0
	// 				Delete the entry from the hash
	// 		If none of the element matches, return does not exist.
	//

	// Make a key
	char si_prop[AS_SINDEX_PROP_KEY_SIZE];
	memset(si_prop, 0, AS_SINDEX_PROP_KEY_SIZE);
	if (imd->set == NULL ) {
		sprintf(si_prop, "_%d", imd->binid[0]);
	}
	else {
		sprintf(si_prop, "%s_%d", imd->set, imd->binid[0]);
	}

	// Get the sindex list corresponding to key
	cf_ll * simatch_ll = NULL;
	int rv             = shash_get(ns->sindex_set_binid_hash, (void *)si_prop, (void *)&simatch_ll);

	// If the list does not exist, return does not exist
	if (rv && rv != SHASH_ERR_NOTFOUND) {
		cf_debug(AS_SINDEX, "shash get failed with error %d", rv);
		return AS_SINDEX_ERR_NOTFOUND;
	};
	if (rv == SHASH_ERR_NOTFOUND) {
		return AS_SINDEX_ERR_NOTFOUND;
	}

	// If the list exist 
	// 		match the path and type of incoming si to the existing sindexes in the list	
	bool    to_delete                    = false;
	int     simatch                      = -1;
	cf_ll_element * ele                  = NULL;
	sindex_set_binid_hash_ele * prop_ele = NULL;
	if (simatch_ll) {
		ele = cf_ll_get_head(simatch_ll);
		while (ele) {
			prop_ele       = ( sindex_set_binid_hash_ele * ) ele;
			as_sindex * si = &(ns->sindex[prop_ele->simatch]);
			if (strcmp(si->imd->path_str, imd->path_str) == 0 && 
				si->imd->btype[0] == imd->btype[0] && si->imd->itype == imd->itype) {
				to_delete  = true;
				simatch    = prop_ele->simatch;
				break;
			}
			ele = ele->next;
		}
	}
	else {
		return AS_SINDEX_ERR_NOTFOUND;
	}

	// 		If any element matches
	// 			Delete from the list
	if (to_delete && ele) {
		cf_ll_delete(simatch_ll, ele);
	}

	// 			If the list size becomes 0
	// 				Delete the entry from the hash
	if (cf_ll_size(simatch_ll) == 0) {
		rv = shash_delete(ns->sindex_set_binid_hash, si_prop);
		if (rv) {
			cf_debug(AS_SINDEX, "shash_delete fails with error %d", rv);
		}
	}

	// 		If none of the element matches, return does not exist.
	if (!to_delete) {
		return AS_SINDEX_ERR_NOTFOUND;
	}
	return AS_SINDEX_OK;
}

/*
 * Should happen under SINDEX_GRLOCK if called directly.
 */
as_sindex_status
as_sindex__simatch_list_by_set_binid(as_namespace * ns, const char *set, int binid, cf_ll ** simatch_ll)
{
	// Make the fixed size key (set_binid)
	// Look for the key in set_binid_hash
	// If found return the value (list of simatches)
	// Else return NULL

	// Make the fixed size key (set_binid)
	char si_prop[AS_SINDEX_PROP_KEY_SIZE];
	memset(si_prop, 0, AS_SINDEX_PROP_KEY_SIZE);
	if (!set) {
		sprintf(si_prop, "_%d", binid);
	}
	else {
		sprintf(si_prop, "%s_%d", set, binid);
	}

	// Look for the key in set_binid_hash
	int rv             = shash_get(ns->sindex_set_binid_hash, (void *)si_prop, (void *)simatch_ll);
	
	// If not found return NULL
	if (rv || !(*simatch_ll)) {
		cf_debug(AS_SINDEX, "shash get failed with error %d", rv);
		return AS_SINDEX_ERR_NOTFOUND;
	};

	// Else return simatch_ll
	return AS_SINDEX_OK;
}

/*
 * Should happen under SINDEX_GRLOCK
 */
int
as_sindex__simatch_by_set_binid(as_namespace *ns, char * set, int binid, as_sindex_ktype type, as_sindex_type itype, char * path)
{
	// get the list corresponding to the list from the hash
	// if list does not exist return -1
	// If list exist
	// 		Iterate through all the elements in the list and match the path and type
	// 		If matches 
	// 			return the simatch
	// 	If none of the si matches
	// 		return -1

	cf_ll * simatch_ll = NULL;
	as_sindex__simatch_list_by_set_binid(ns, set, binid, &simatch_ll);

	// If list exist
	// 		Iterate through all the elements in the list and match the path and type
	int     simatch                      = -1;
	sindex_set_binid_hash_ele * prop_ele = NULL;
	cf_ll_element * ele                  = NULL;
	if (simatch_ll) {
		ele = cf_ll_get_head(simatch_ll);
		while (ele) {
			prop_ele = ( sindex_set_binid_hash_ele * ) ele;
			as_sindex * si = &(ns->sindex[prop_ele->simatch]);
			if (strcmp(si->imd->path_str, path) == 0 && 
				si->imd->btype[0] == type && si->imd->itype == itype) {
				simatch  = prop_ele->simatch;
				break;
			}
			ele = ele->next;
		}
	}
	else {
		return -1;
	}

	// 		If matches 
	// 			return the simatch
	// 	If none of the si matches
	// 		return -1
	return simatch;
}


int
as_sindex__simatch_by_iname(as_namespace *ns, char *idx_name)
{
	int simatch = -1;
	char iname[AS_ID_INAME_SZ]; memset(iname, 0, AS_ID_INAME_SZ);
	snprintf(iname, strlen(idx_name) + 1, "%s", idx_name);
	int rv      = shash_get(ns->sindex_iname_hash, (void *)iname, (void *)&simatch);
	cf_detail(AS_SINDEX, "Found iname simatch %s->%d rv=%d", iname, simatch, rv);
		
	if (rv) {
		return -1;
	}
	return simatch;
}

/*
 * Single cluttered interface for lookup. iname precedes binid
 * i.e if both are specified search is done with iname
 */
#define AS_SINDEX_LOOKUP_FLAG_SETCHECK     0x01
#define AS_SINDEX_LOOKUP_FLAG_ISACTIVE     0x02
#define AS_SINDEX_LOOKUP_FLAG_NORESERVE    0x04
as_sindex *
as_sindex__lookup_lockfree(as_namespace *ns, char *iname, char *set, int binid,
								as_sindex_ktype type, as_sindex_type itype, char * path, char flag)
{

	// If iname is not null then search in iname hash and store the simatch
	// Else then 
	// 		Check the possible existence of sindex over bin in the bit array
	//		If no possibility return NULL
	//		Search in the set_binid hash using setname, binid, itype and binid
	//		If found store simatch
	//		If not found return NULL
	//			Get the sindex corresponding to the simatch.
	// 			Apply the flags applied by caller.
	//          Validate the simatch
	
	int simatch   = -1;
	as_sindex *si = NULL;
	// If iname is not null then search in iname hash and store the simatch
	if (iname) {
		simatch   = as_sindex__simatch_by_iname(ns, iname);
	}
	// Else then 
	// 		Check the possible existence of sindex over bin in the bit array
	else {
		if (!as_sindex_binid_has_sindex(ns,  binid) ) {	
	//		If no possibility return NULL
			goto END;
		}
	//		Search in the set_binid hash using setname, binid, itype and binid
	//		If found store simatch
		simatch   = as_sindex__simatch_by_set_binid(ns, set, binid, type, itype, path);
	}
	//		If not found return NULL
	// 			Get the sindex corresponding to the simatch.
	if (simatch != -1) {
		si      = &ns->sindex[simatch];
	// 			Apply the flags applied by caller.
		if ((flag & AS_SINDEX_LOOKUP_FLAG_ISACTIVE)
			&& !as_sindex_isactive(si)) {
			si = NULL;
			goto END;
		}
	//          Validate the simatch
		if (simatch != si->simatch) {
			cf_warning(AS_SINDEX, "Inconsistent simatch reference between simatch stored in" 
									"si and simatch stored in hash");
		}
		if (!(flag & AS_SINDEX_LOOKUP_FLAG_NORESERVE))
			AS_SINDEX_RESERVE(si);
	}
END:
	return si;
}

as_sindex *
as_sindex__lookup(as_namespace *ns, char *iname, char *set, int binid, as_sindex_ktype type, 
						as_sindex_type itype, char * path, char flag)
{
	SINDEX_GRLOCK();
	as_sindex *si = as_sindex__lookup_lockfree(ns, iname, set, binid, type, itype, path, flag);
	SINDEX_GUNLOCK();
	return si;
}

as_sindex *
as_sindex_lookup_by_iname(as_namespace *ns, char * iname, char flag)
{
	return as_sindex__lookup(ns, iname, NULL, -1, 0, 0, NULL, flag);
}

as_sindex *
as_sindex_lookup_by_defns(as_namespace *ns, char *set, int binid, as_sindex_ktype type, as_sindex_type itype, char * path, char flag)
{
	return as_sindex__lookup(ns, NULL, set, binid, type, itype, path, flag);
}

as_sindex *
as_sindex_lookup_by_iname_lockfree(as_namespace *ns, char * iname, char flag)
{
	return as_sindex__lookup_lockfree(ns, iname, NULL, -1, 0, 0, NULL, flag);

}

as_sindex *
as_sindex_lookup_by_defns_lockfree(as_namespace *ns, char *set, int binid, as_sindex_ktype type, as_sindex_type itype, char * path, char flag)
{
	return as_sindex__lookup_lockfree(ns, NULL, set, binid, type, itype, path, flag);
}

/*
 *	Arguments
 *		imd     - To match the setname of sindex metadata.
 *		setname - set name to be matched
 *
 *	Returns
 * 		TRUE    - If setname given matches the one in imd
 * 		FALSE   - Otherwise
 */
bool
as_sindex__setname_match(as_sindex_metadata *imd, const char *setname)
{
	// If passed in setname does not match the one on imd
	if (setname && ((!imd->set) || strcmp(imd->set, setname))) goto Fail;
	if (!setname && imd->set)                                  goto Fail;
	return true;
Fail:
	cf_debug(AS_SINDEX, "Index Mismatch %s %s", imd->set, setname);
	return false;
}

/*
 * Returns -
 * 		AS_SINDEX_OK  - On success.
 *		Else on failure one of these -
 * 			AS_SINDEX_ERR
 * 			AS_SINDEX_ERR_OTHER
 * 			AS_SINDEX_ERR_NOT_READABLE
 * Notes -
 * 		Assert anything which is inconsistent with the way DML/DML/DDL/defrag_th/destroy_th
 * 		running in multi-threaded environment.
 * 		This is called before acquiring secondary index lock.
 *
 * Synchronization -
 * 		reserves the imd.
 * 		Caller of DML should always reserves si.
 */
int
as_sindex__pre_op_assert(as_sindex *si, int op)
{
	int ret = AS_SINDEX_ERR;
	if (!si) {
		SINDEX_CRASH("DML with NULL si"); return ret;
	}
	if (!si->imd) {
		SINDEX_CRASH("DML with NULL imd"); return ret;
	}

	// Caller of DML should always reserves si, If the state of si is not DESTROY and
	// if the count is 1 then caller did not reserve fail the assertion
	int count = cf_rc_count(si->imd);
	cf_debug(AS_SINDEX, "DML on index %s in %d state with reference count %d < 2", si->imd->iname, si->state, count);
	if ((count < 2) && (si->state != AS_SINDEX_DESTROY)) {
		cf_warning(AS_SINDEX, "Secondary index is improperly ref counted ... cannot be used");
		return ret;
	}
	ret = AS_SINDEX_OK;
	
	switch (op)
	{
		case AS_SINDEX_OP_READ:
			// First one signifies that index is still getting built
			// Second on signifies because of some failure secondary
			// is not in sync with primary
			if (!(si->flag & AS_SINDEX_FLAG_RACTIVE)
				|| ( (si->desync_cnt > 0)
					&& !(si->config.flag & AS_SINDEX_CONFIG_IGNORE_ON_DESYNC))) {
				ret = AS_SINDEX_ERR_NOT_READABLE;
			}
			break;
		case AS_SINDEX_OP_INSERT:
		case AS_SINDEX_OP_DELETE:
			break;
		default:
			cf_warning(AS_SINDEX, "Unidentified Secondary Index Op .. Ignoring!!");
	}
	return ret;
}

/*
 * Assert anything which is inconsistent with the way DML/DML/DDL/
 * defrag_th/destroy_th running in multi-threaded environment. This is called
 * after releasing secondary index lock
 */
int
as_sindex__post_op_assert(as_sindex *si, int op)
{
	int ret = -1;
	if (!si) {
		SINDEX_CRASH("DML with NULL si"); return ret;
	}
	if (!si->imd) {
		SINDEX_CRASH("DML with NULL imd"); return ret;
	}

	// Caller of DML should always reserves si, If the state of si is not DESTROY and
	// if the count is 1 then caller did not reserve fail the assertion
	if ((cf_rc_count(si->imd) < 2) && (si->state != AS_SINDEX_DESTROY)) {
		SINDEX_CRASH("DML on imd in %d state with < 2 reference count", si->state);
		return ret;
	}
	return AS_SINDEX_OK;
}

/*
 * Function as_sindex_pktype_from_sktype
 * 		Translation function from KTYPE to PARTICLE Type
 *
 * 	Returns -
 * 		On failure - AS_SINDEX_ERR_UNKNOWN_KEYTYPE
 */
as_particle_type
as_sindex_pktype_from_sktype(as_sindex_ktype t)
{
	switch(t) {
		case AS_SINDEX_KTYPE_LONG:    return AS_PARTICLE_TYPE_INTEGER;
		case AS_SINDEX_KTYPE_FLOAT:   return AS_PARTICLE_TYPE_FLOAT;
		case AS_SINDEX_KTYPE_DIGEST:  return AS_PARTICLE_TYPE_STRING;
		default: cf_crash(AS_SINDEX, "Key type not known");
	}
	return AS_SINDEX_ERR_UNKNOWN_KEYTYPE;
}

as_sindex_key_type
as_sindex_key_type_from_pktype(as_particle_type t)
{
	switch(t) {
		case AS_PARTICLE_TYPE_INTEGER :     return AS_SINDEX_KEY_TYPE_LONG;
		case AS_PARTICLE_TYPE_STRING  :     return AS_SINDEX_KEY_TYPE_DIGEST;
		default                       :     {
			cf_warning(AS_SINDEX, "bad particle type %d", t);
			return AS_SINDEX_KEY_TYPE_MAX;
		}
	}
	return AS_SINDEX_KEY_TYPE_MAX;
}

as_sindex_ktype
as_sindex_sktype_from_pktype(as_particle_type t)
{
	switch(t) {
		case AS_PARTICLE_TYPE_INTEGER :     return AS_SINDEX_KTYPE_LONG;
		case AS_PARTICLE_TYPE_FLOAT   :     return AS_SINDEX_KTYPE_FLOAT;
		case AS_PARTICLE_TYPE_STRING  :     return AS_SINDEX_KTYPE_DIGEST;
		default                       :     return AS_SINDEX_KTYPE_NONE;
	}
	return AS_SINDEX_KTYPE_NONE;
}
/*
 * Create duplicate copy of sindex metadata. New lock is created
 * used by index create by user at runtime or index creation at the boot time
 */
void
as_sindex__dup_meta(as_sindex_metadata *imd, as_sindex_metadata **qimd,
		bool refcounted)
{
	if (!imd) return;
	as_sindex_metadata *qimdp;

	if (refcounted) qimdp = cf_rc_alloc(sizeof(as_sindex_metadata));
	else            qimdp = cf_malloc(  sizeof(as_sindex_metadata));
	memset(qimdp, 0, sizeof(as_sindex_metadata));

	qimdp->ns_name = cf_strdup(imd->ns_name);

	// Set name is optional for create
	if (imd->set) {
		qimdp->set = cf_strdup(imd->set);
	} else {
		qimdp->set = NULL;
	}
	
	qimdp->iname       = cf_strdup(imd->iname);
	qimdp->itype       = imd->itype;
	qimdp->nprts       = imd->nprts;
	qimdp->mfd_slot    = imd->mfd_slot;
	qimdp->path_str    = cf_strdup(imd->path_str);
	qimdp->path_length = imd->path_length;
	memcpy(qimdp->path, imd->path, AS_SINDEX_MAX_DEPTH*sizeof(as_sindex_path));
	qimdp->num_bins = imd->num_bins;
	for (int i = 0; i < imd->num_bins; i++) {
		qimdp->bnames[i] = cf_strdup(imd->bnames[i]);
		qimdp->btype[i]  = imd->btype[i];
		qimdp->binid[i]  = imd->binid[i];
	}

    qimdp->oindx = imd->oindx;

	pthread_rwlockattr_t rwattr;
	if (pthread_rwlockattr_init(&rwattr))
		cf_crash(AS_AS,  "pthread_rwlockattr_init: %s",
					cf_strerror(errno));
	if (pthread_rwlockattr_setkind_np(&rwattr,
				PTHREAD_RWLOCK_PREFER_WRITER_NONRECURSIVE_NP)) {
		cf_crash( AS_TSVC, "pthread_rwlockattr_setkind_np: %s",
				cf_strerror(errno));
	}
	if (pthread_rwlock_init(&qimdp->slock, NULL)) {
		cf_crash(AS_SINDEX,
				"Could not create secondary index dml mutex ");
	}
	qimdp->flag |= IMD_FLAG_LOCKSET;

	*qimd = qimdp;
}

/*
<<<<<<< HEAD
=======
 * Find matching index based on passed in binid's, Reserve those indexes and
 * return the imatch array to the client
 * TODO: Make this and other similar ones return return imatch bitmap in
 * one go doing it one by one is not good enough
 */
int
as_sindex__get_simatches_by_sbin(as_namespace *ns, const char *set,
								 as_sindex_bin *sbin, int num_bins,
								 int *simatches, bool isw, int *matches)
{
	if (ns->single_bin) {
		GTRACE(META, debug, "No Index On Namespace with Single Bin");
		return AS_SINDEX_ERR_NOTFOUND; // No secondary index for single bin
	}
	if (!sbin) {
		GTRACE(META, debug, "Null Sbin, No Index Matches");
		return AS_SINDEX_ERR_PARAM;
	}
	if (!num_bins) {
		GTRACE(META, debug, "Zero Bins In Insert Request, No Index Matches");
		return AS_SINDEX_ERR_PARAM;
	}
	GTRACE(META, debug, "Searching for matching index for sbin");

	SINDEX_GRLOCK();
	int nmatch = 0;
	for (int k = 0; k < num_bins; k++) {
		as_sindex  *si = as_sindex__lookup_lockfree(ns, NULL, sbin[k].id,
							(char *)set, as_sindex_sktype_from_pktype(sbin[k].type), 
							AS_SINDEX_LOOKUP_FLAG_ISACTIVE
							| AS_SINDEX_LOOKUP_FLAG_SETCHECK);

		if (si) {
			cf_detail(AS_SINDEX, "Index: %s has matching index " \
					"[bimatch: %d,simatch: %d] %d @ %d\n",
					si->imd->iname, si->imd->bimatch, si->simatch, si->state, nmatch);
			simatches[nmatch]  = si->simatch;
			nmatch++;
		}
	
	}
	SINDEX_GUNLOCK();

	if (nmatch == 0) {
		GTRACE(META, debug, "No Matching Index Found");
		return AS_SINDEX_ERR_NOTFOUND;
	} else {
		*matches = nmatch;
		cf_detail(AS_SINDEX, "Num Matches %d", nmatch);
		return AS_SINDEX_OK;
	}
}


/*
>>>>>>> c4db73a8
 * Function to perform validation check on the return type and increment
 * decrement all the statistics.
 */
void
as_sindex__process_ret(as_sindex *si, int ret, as_sindex_op op,
		uint64_t starttime, int pos)
{
	switch(op) {
		case AS_SINDEX_OP_INSERT:
			if (AS_SINDEX_ERR_NO_MEMORY == ret) {
				cf_atomic_int_incr(&si->desync_cnt);
			}
			if (ret && ret != AS_SINDEX_KEY_FOUND) {
				cf_debug(AS_SINDEX,
						"SINDEX_FAIL: Insert into %s failed at %d with %d",
						si->imd->iname, pos, ret);
				cf_atomic64_incr(&si->stats.write_errs);
			} else if (!ret) {
				cf_atomic64_incr(&si->stats.n_objects);
			}
			cf_atomic64_incr(&si->stats.n_writes);
			SINDEX_HIST_INSERT_DATA_POINT(si, write_hist, starttime);
			break;
		case AS_SINDEX_OP_DELETE:
			if (ret && ret != AS_SINDEX_KEY_NOTFOUND) {
				cf_debug(AS_SINDEX,
						"SINDEX_FAIL: Delete from %s failed at %d with %d",
	                    si->imd->iname, pos, ret);
				cf_atomic64_incr(&si->stats.delete_errs);
			} else if (!ret) {
				cf_atomic64_decr(&si->stats.n_objects);
			}
			cf_atomic64_incr(&si->stats.n_deletes);
			SINDEX_HIST_INSERT_DATA_POINT(si, delete_hist, starttime);
			break;
		case AS_SINDEX_OP_READ:
			if (ret < 0) { // AS_SINDEX_CONTINUE(1) also OK
				cf_debug(AS_SINDEX,
						"SINDEX_FAIL: Read from %s failed at %d with %d",
						si->imd->iname, pos, ret);
				cf_atomic64_incr(&si->stats.read_errs);
			}
			cf_atomic64_incr(&si->stats.n_reads);
			break;
		default:
			cf_crash(AS_SINDEX, "Invalid op");
	}
}

/*
 * assumes bin names are set
 */
int
as_sindex__populate_binid(as_namespace *ns, as_sindex_metadata *imd)
{
	int i = 0;
	for (i = 0; i < imd->num_bins; i++) {
		// Bin id should be around if not create it
		char bname[AS_ID_BIN_SZ];
		memset(bname, 0, AS_ID_BIN_SZ);
		int bname_len = strlen(imd->bnames[i]);
		if ( (bname_len > (AS_ID_BIN_SZ - 1 ))
				|| !as_bin_name_within_quota(ns, (byte *)imd->bnames[i], bname_len)) {
			cf_warning(AS_SINDEX, "bin name %s too big. Bin not added", bname);
			return -1;
		}
		strncpy(bname, imd->bnames[i], bname_len);
		imd->binid[i] = as_bin_get_or_assign_id(ns, bname);
		cf_debug(AS_SINDEX, " Assigned %d for %s %s", imd->binid[i], imd->bnames[i], bname);
	}
	for (i = imd->num_bins; i < AS_SINDEX_BINMAX; i++) {
		imd->binid[i] = -1;
	}
	return AS_SINDEX_OK;
}

as_sindex_status
as_sindex__op_by_sbin(as_namespace *ns, const char *set, int numbins, as_sindex_bin *start_sbin, cf_digest * pkey)
{
	// If numbins == 0 return AS_SINDEX_OK
	// Iterate through sbins
	// 		Reserve the SI.
	// 		Take the read lock on imd
	//		Get a value from sbin
	//			Get the related pimd
	//			Get the pimd write lock		
	//			If op is DELETE delete the values from sbin from sindex
	//			If op is INSERT put all the values from bin in sindex.
	//			Release the pimd lock
	//		Release the imd lock.
	//		Release the SI.

	as_sindex_status retval = AS_SINDEX_OK;
	if (!ns || !start_sbin) {
		return AS_SINDEX_ERR;	
	}

	// If numbins != 1 return AS_SINDEX_OK
	if (numbins != 1 ) {
		return AS_SINDEX_OK;
	}

	int simatch                = -1;
	as_sindex * si             = NULL;
	as_sindex_bin * sbin   = NULL;
	as_sindex_metadata * imd   = NULL;
	as_sindex_pmetadata * pimd = NULL;
	as_sindex_op op;
	// Iterate through sbins
	for (int i=0; i<numbins; i++) {
	// 		Reserve the SI.
		sbin = &start_sbin[i];
		simatch = sbin->simatch;
		if (simatch == -1) {
			cf_warning(AS_SINDEX, "simatch is coming as -1 while updating");
			return AS_SINDEX_ERR;
		}
		si = &ns->sindex[simatch];
		imd =  si->imd;
		op = sbin->op;
	// 		Take the read lock on imd
		SINDEX_RLOCK(&imd->slock);	
		for (int j=0; j<sbin->num_values; j++) {

			int ret = as_sindex__pre_op_assert(si, op);
			if (AS_SINDEX_OK != ret) {
				goto Cleanup;
			}
	//		Get a value from sbin
			void * skey;
			if (sbin->type == AS_PARTICLE_TYPE_INTEGER) {
				if (j==0) {
					skey = (void *)&(sbin->value.int_val);
				}
				else {
					skey = (void *)((uint64_t *)(sbin->values) + j);
				}
			}
			else if (sbin->type == AS_PARTICLE_TYPE_STRING) {
				if (j==0) {
					skey = (void *)&(sbin->value.str_val);
				}
				else {
					skey = (void *)((cf_digest *)(sbin->values) + j);
				}
			}
			else {
				retval = AS_SINDEX_ERR;
				goto Cleanup;
			}
	//			Get the related pimd	
			pimd = &imd->pimd[ai_btree_key_hash(imd, skey)];
			uint64_t starttime = 0;
			if (si->enable_histogram) {
				starttime = cf_getns();
			}

	//			Get the pimd write lock			
			SINDEX_WLOCK(&pimd->slock);

<<<<<<< HEAD
	//			If op is DELETE delete the value from sindex
			if (op == AS_SINDEX_OP_DELETE) {
				ret = ai_btree_delete(imd, pimd, skey, pkey);
			}
			else if (op == AS_SINDEX_OP_INSERT) {
	//			If op is INSERT put the value in sindex.
				ret = ai_btree_put(imd, pimd, skey, pkey);
			}
=======
	// Maximum matches are equal to number of bins
	int simatches[numbins];
	int num_matches = 0;
	if (as_sindex__get_simatches_by_sbin(ns, set, sbin,
				numbins, simatches, (op != AS_SINDEX_OP_READ), &num_matches) != AS_SINDEX_OK) {
		// It is ok to not find index
		return AS_SINDEX_ERR_NOTFOUND;
	}
>>>>>>> c4db73a8

	//			Release the pimd lock
			SINDEX_UNLOCK(&pimd->slock);	
			as_sindex__process_ret(si, ret, op, starttime, __LINE__);
		}
		cf_debug(AS_SINDEX, " Secondary Index Op Finish------------- ");

	//		Release the imd lock.
	//		Release the SI.
	
	}
	Cleanup:
	SINDEX_UNLOCK(&imd->slock);
	AS_SINDEX_RELEASE(si);
	return retval;
}

void
as_sindex__stats_clear(as_sindex *si) {
	as_sindex_stat *s = &si->stats;
	
	s->n_objects            = 0;
	
	s->n_reads              = 0;
	s->read_errs            = 0;

	s->n_writes             = 0;
	s->write_errs           = 0;

	s->n_deletes            = 0;
	s->delete_errs          = 0;
	
	s->loadtime             = 0;
	s->recs_pending         = 0;

	s->n_defrag_records     = 0;
	s->defrag_time          = 0;

	// Aggregation stat
	s->n_aggregation        = 0;
	s->agg_response_size    = 0;
	s->agg_num_records      = 0;
	s->agg_errs             = 0;
	// Lookup stats
	s->n_lookup             = 0;
	s->lookup_response_size = 0;
	s->lookup_num_records   = 0;
	s->lookup_errs          = 0;

	si->enable_histogram = false;
	histogram_clear(s->_write_hist);
	histogram_clear(s->_delete_hist);
	histogram_clear(s->_query_hist);
	histogram_clear(s->_query_batch_io);
	histogram_clear(s->_query_batch_lookup);
	histogram_clear(s->_query_rcnt_hist);
	histogram_clear(s->_query_diff_hist);
}

void
as_sindex_gconfig_default(as_config *c)
{
	c->sindex_data_max_memory         = ULONG_MAX;
	c->sindex_data_memory_used        = 0;
	c->sindex_populator_scan_priority = 3;  // default priority = normal
}
void
as_sindex__config_default(as_sindex *si)
{
	si->config.defrag_period    = 1000;
	si->config.defrag_max_units = 1000;
	si->config.data_max_memory  = ULONG_MAX; // No Limit
	// related non config value defaults
	si->data_memory_used        = 0;
	si->config.flag             = 1; // Default is - index is active
}

void
as_sindex_config_var_copy(as_sindex *to_si, as_sindex_config_var *from_si_cfg)
{
	to_si->config.defrag_period    = from_si_cfg->defrag_period;
	to_si->config.defrag_max_units = from_si_cfg->defrag_max_units;
	to_si->config.data_max_memory  = from_si_cfg->data_max_memory;
	to_si->trace_flag              = from_si_cfg->trace_flag;
	to_si->enable_histogram        = from_si_cfg->enable_histogram;
	to_si->config.flag             = from_si_cfg->ignore_not_sync_flag;
}

void
as_sindex__create_pmeta(as_sindex *si, int simatch, int nptr)
{
	if (!si) return;
	if (nptr == 0) return;
	si->imd->pimd = cf_malloc(nptr * sizeof(as_sindex_pmetadata));
	memset(si->imd->pimd, 0, nptr*sizeof(as_sindex_pmetadata));

	pthread_rwlockattr_t rwattr;
	if (pthread_rwlockattr_init(&rwattr))
		cf_crash(AS_AS,
				"pthread_rwlockattr_init: %s", cf_strerror(errno));
	if (pthread_rwlockattr_setkind_np(&rwattr,
				PTHREAD_RWLOCK_PREFER_WRITER_NONRECURSIVE_NP))
		cf_crash(AS_TSVC,
				"pthread_rwlockattr_setkind_np: %s",cf_strerror(errno));

	for (int i = 0; i < nptr; i++) {
		as_sindex_pmetadata *pimd = &si->imd->pimd[i];
		if (pthread_rwlock_init(&pimd->slock, NULL)) {
			cf_crash(AS_SINDEX,
					"Could not create secondary index dml mutex ");
		}
		if (ai_post_index_creation_setup_pmetadata(si->imd, pimd,
													simatch, i)) {
			cf_crash(AS_SINDEX,
					"Something went reallly bad !!!");
		}
	}
}

// Hash a binname string.
static inline uint32_t
as_sindex__set_binid_hash_fn(void* p_key)
{
	return (uint32_t)cf_hash_fnv(p_key, sizeof(uint32_t));
}

// Hash a binname string.
static inline uint32_t
as_sindex__iname_hash_fn(void* p_key)
{
	return (uint32_t)cf_hash_fnv(p_key, strlen((const char*)p_key));
}

void
as_sindex__setup_histogram(as_sindex *si)
{
	char hist_name[AS_ID_INAME_SZ+64];
	sprintf(hist_name, "%s_write_us", si->imd->iname);
	if (NULL == (si->stats._write_hist = histogram_create(hist_name, HIST_MICROSECONDS)))
		cf_warning(AS_SINDEX, "couldn't create histogram for sindex write histogram");

	sprintf(hist_name, "%s_delete_us", si->imd->iname);
	if (NULL == (si->stats._delete_hist = histogram_create(hist_name, HIST_MICROSECONDS)))
		cf_warning(AS_SINDEX, "couldn't create histogram for sindex delete histogram");

	sprintf(hist_name, "%s_query", si->imd->iname);
	if (NULL == (si->stats._query_hist = histogram_create(hist_name, HIST_MILLISECONDS)))
		cf_warning(AS_SINDEX, "couldn't create histogram for sindex query histogram");

	sprintf(hist_name, "%s_query_batch_lookup_us", si->imd->iname);
	if (NULL == (si->stats._query_batch_lookup = histogram_create(hist_name, HIST_MICROSECONDS)))
		cf_warning(AS_SINDEX, "couldn't create histogram for sindex query batch-lookup histogram");

	sprintf(hist_name, "%s_query_batch_io_us", si->imd->iname);
	if (NULL == (si->stats._query_batch_io = histogram_create(hist_name, HIST_MICROSECONDS)))
		cf_warning(AS_SINDEX, "couldn't create histogram for sindex query io histogram");

	sprintf(hist_name, "%s_query_row_count", si->imd->iname);
	if (NULL == (si->stats._query_rcnt_hist = histogram_create(hist_name, HIST_RAW)))
		cf_warning(AS_SINDEX, "couldn't create histogram for sindex query row count histogram");

	sprintf(hist_name, "%s_query_diff_count", si->imd->iname);
	if (NULL == (si->stats._query_diff_hist = histogram_create(hist_name, HIST_RAW)))
		cf_warning(AS_SINDEX, "couldn't create histogram for sindex query diff histogram");

}

int
as_sindex__destroy_histogram(as_sindex *si)
{
	if (si->stats._write_hist)            cf_free(si->stats._write_hist);
	if (si->stats._delete_hist)           cf_free(si->stats._delete_hist);
	if (si->stats._query_hist)            cf_free(si->stats._query_hist);
	if (si->stats._query_batch_lookup)    cf_free(si->stats._query_batch_lookup);
	if (si->stats._query_batch_io)        cf_free(si->stats._query_batch_io);
	if (si->stats._query_rcnt_hist)       cf_free(si->stats._query_rcnt_hist);
	if (si->stats._query_diff_hist)       cf_free(si->stats._query_diff_hist);
	return 0;
}

/*
 * Main initialization function. Talks to Aerospike Index to pull up all the indexes
 * and populates sindex hanging from namespace
 */
int
as_sindex_init(as_namespace *ns)
{
	ns->sindex = cf_malloc(sizeof(as_sindex) * AS_SINDEX_MAX);
	if (!ns->sindex)
		cf_crash(AS_SINDEX,
				"Could not allocation memory for secondary index");

	ns->sindex_cnt = 0;
	for (int i = 0; i < AS_SINDEX_MAX; i++) {
		as_sindex *si                    = &ns->sindex[i];
		memset(si, 0, sizeof(as_sindex));
		si->state                        = AS_SINDEX_INACTIVE;
		si->stats._delete_hist           = NULL;
		si->stats._query_hist            = NULL;
		si->stats._query_batch_lookup    = NULL;
		si->stats._query_batch_io        = NULL;
		si->stats._query_rcnt_hist       = NULL;
		si->stats._query_diff_hist       = NULL;
	}
	
	// binid to simatch lookup
	if (SHASH_OK != shash_create(&ns->sindex_set_binid_hash,
						as_sindex__set_binid_hash_fn, AS_SINDEX_PROP_KEY_SIZE, sizeof(cf_ll *),
						AS_SINDEX_MAX, 0)) {
		cf_crash(AS_AS, "Couldn't create sindex binid hash");
	}

	// iname to simatch lookup
	if (SHASH_OK != shash_create(&ns->sindex_iname_hash,
						as_sindex__iname_hash_fn, AS_ID_INAME_SZ, sizeof(uint32_t),
						AS_SINDEX_MAX, 0)) {
		cf_crash(AS_AS, "Couldn't create sindex iname hash");
	}

	// Init binid_has_sindex to zero
	memset(ns->binid_has_sindex, 0, sizeof(uint32_t)*AS_BINID_HAS_SINDEX_SIZE);	
	return AS_SINDEX_OK;
}

/*
 * Cleanup function NOOP
 */
void
as_sindex_shutdown(as_namespace *ns)
{
	// NO OP
	return;
}

// Reserve the sindex so it does not get deleted under the hood
int
as_sindex_reserve(as_sindex *si, char *fname, int lineno)
{
	if (si->imd) cf_rc_reserve(si->imd);
	int count = cf_rc_count(si->imd);
<<<<<<< HEAD
	cf_debug(AS_SINDEX, "Index %s in %d state Reserved to reference count %d < 2 at %s:%d", si->imd->iname, si->state, count, fname, lineno);
=======
	if (!as_sindex_isactive(si)) {
		cf_warning(AS_SINDEX, "Reserving an inactive sindex %s at %s:%d", si->imd->iname, fname, lineno);
	}
	SITRACE(si, RESERVE, debug, "Index %s in %d state Reserved to reference count %d < 2 at %s:%d", si->imd->iname, si->state, count, fname, lineno);
>>>>>>> c4db73a8
	return AS_SINDEX_OK;
}

int
as_sindex_reserve_all(as_namespace *ns, int *imatch)
{
	int count = 0;
	SINDEX_GRLOCK();
	// May want to let the delete go through ...
	if (ns->sindex) {
		for (int i = 0; i < AS_SINDEX_MAX; i++) {
			as_sindex *si = &ns->sindex[i];
			if (!as_sindex_isactive(si))    continue;
			imatch[count++] = i;
			AS_SINDEX_RESERVE(si);
		}
	}
	SINDEX_GUNLOCK();
	return count;
}


/*
 * Release, queue up the request for the destroy to clean up Aerospike Index thread,
 * Not done inline because main write thread could release the last reference.
 */
int
as_sindex_release(as_sindex *si, char *fname, int lineno)
{
	if (!si) return AS_SINDEX_OK;
	// Can be checked without locking
	uint64_t val = cf_rc_release(si->imd);
	if (val == 0) {
		cf_assert((si->state == AS_SINDEX_DESTROY),
					AS_SINDEX, CF_CRITICAL,
					" Invalid state at cleanup");
		cf_assert(!(si->state & AS_SINDEX_FLAG_DESTROY_CLEANUP),
					AS_SINDEX, CF_CRITICAL,
					" Invalid state at cleanup");
		si->flag |= AS_SINDEX_FLAG_DESTROY_CLEANUP;
		if (CF_QUEUE_OK != cf_queue_push(g_sindex_destroy_q, &si)) {
			return AS_SINDEX_ERR;
		}
	}
	else {
		SINDEX_RLOCK(&si->imd->slock);
		cf_debug(AS_SINDEX, "Index %s in %d state Released "
					"to reference count %d < 2 at %s:%d",
					si->imd->iname, si->state, val, fname, lineno);
		// Display a warning when rc math is messed-up during sindex-delete
		if(si->state == AS_SINDEX_DESTROY){
			cf_debug(AS_SINDEX,"Returning from a sindex destroy op for: %s with reference count %"PRIu64"", si->imd->iname, val);
		}
		SINDEX_UNLOCK(&si->imd->slock);
	}
	return AS_SINDEX_OK;
}

// Free if IMD has allocated the info in it
int
as_sindex_imd_free(as_sindex_metadata *imd)
{
	if (!imd) return 1;
	if (imd->ns_name)  cf_free(imd->ns_name);
	if (imd->iname)    cf_free(imd->iname);
	if (imd->set)      cf_free(imd->set);
	if (imd->path_str) cf_free(imd->path_str);
	if (imd->flag & IMD_FLAG_LOCKSET)           pthread_rwlock_destroy(&imd->slock);
	if (imd->num_bins) {
		for (int i=0; i<imd->num_bins; i++) {
			if (imd->bnames[i]) {
				cf_free(imd->bnames[i]);
				imd->bnames[i] = NULL;
			}
		}
	}
	return AS_SINDEX_OK;
}


void
as_sindex_destroy_pmetadata(as_sindex *si)
{
	pthread_rwlockattr_t rwattr;
	if (pthread_rwlockattr_init(&rwattr))
		cf_crash(AS_AS,
				"pthread_rwlockattr_init: %s", cf_strerror(errno));
	if (pthread_rwlockattr_setkind_np(&rwattr,
				PTHREAD_RWLOCK_PREFER_WRITER_NONRECURSIVE_NP))
		cf_crash(AS_TSVC,
				"pthread_rwlockattr_setkind_np: %s",cf_strerror(errno));

	for (int i = 0; i < si->imd->nprts; i++) {
		as_sindex_pmetadata *pimd = &si->imd->pimd[i];
		pthread_rwlock_destroy(&pimd->slock);
	}
	as_sindex__destroy_histogram(si);
	cf_free(si->imd->pimd);
	si->imd->pimd = NULL;
}

int as_sindex_create_check_params(as_namespace* ns, as_sindex_metadata *imd);

/*
 * Description     : Checks whether an index with the same defn already exists.
 *                   Index defn ={index_name, bin_name, bintype, set_name, ns_name}
 *
 * Parameters      : ns  -> namespace in which index is created
 *                   imd -> imd for create request (does not have binid populated)
 *
 * Returns         : true  if index with the given defn already exists.
 *                   false otherwise
 *
 * Synchronization : Required lock acquired by lookup functions.
 */
bool
as_sindex_exists_by_defn(as_namespace* ns, as_sindex_metadata* imd)
{
	char *iname    = imd->iname;
	as_sindex * si = as_sindex_lookup_by_iname(ns, iname, AS_SINDEX_LOOKUP_FLAG_ISACTIVE);
	if(!si) {
		return false;
	}
	int binid     = as_bin_get_id(ns, imd->bnames[0]);
	for (int i = 0; i < AS_SINDEX_BINMAX; i++) {
		if(si->imd->bnames[i] && imd->bnames[i]) {
			if (binid == si->imd->binid[i]
					&& !strcmp(imd->bnames[i], si->imd->bnames[i])
					&& imd->btype[i] == si->imd->btype[i]) {
				AS_SINDEX_RELEASE(si);
				return true;
			}
		}
	}
	AS_SINDEX_RELEASE(si);
	return false;
}

// Always make this function get cfg default from as_sindex structure's values,
// instead of hard-coding it : useful when the defaults change.
// This also gets called during config-file init, at that time, we are using a
// dummy variable init.
void
as_sindex_config_var_default(as_sindex_config_var *si_cfg)
{
	// Mandatory memset, Totally worth the cost
	// Do not remove
	memset(si_cfg, 0, sizeof(as_sindex_config_var));

	as_sindex from_si;
	as_sindex__config_default(&from_si);

	// 2 of the 6 variables : enable-histogram and trace-flag are not a part of default-settings for si
	si_cfg->defrag_period        = from_si.config.defrag_period;
	si_cfg->defrag_max_units     = from_si.config.defrag_max_units;
	// related non config value defaults
	si_cfg->data_max_memory      = from_si.config.data_max_memory;
	si_cfg->ignore_not_sync_flag = from_si.config.flag;
}

/*
 * Client API to create new secondary index
 */
int
as_sindex_create(as_namespace *ns, as_sindex_metadata *imd, bool user_create)
{
	int ret = -1;
	// Ideally there should be one lock per namespace, but because the
	// Aerospike Index metadata is single global structure we need a overriding
	// lock for that. NB if it becomes per namespace have a file lock
	SINDEX_GWLOCK();
	if (as_sindex_lookup_by_iname_lockfree(ns, imd->iname, AS_SINDEX_LOOKUP_FLAG_NORESERVE)) {
		cf_detail(AS_SINDEX,"Index %s already exists", imd->iname);
		SINDEX_GUNLOCK();
		return AS_SINDEX_ERR_FOUND;
	}
	int i, chosen_id;
	as_sindex *si = NULL;
	for (i = 0; i < AS_SINDEX_MAX; i++) {
		if (ns->sindex[i].state == AS_SINDEX_INACTIVE) {
			si = &ns->sindex[i];
			chosen_id = i; break;
		}
	}

	if (!si || (i == AS_SINDEX_MAX))  {
		cf_warning(AS_SINDEX,
				"Maxed out secondary index limit no more indexes allowed");
		SINDEX_GUNLOCK();
		return AS_SINDEX_ERR;
	}

	imd->nprts  = NUM_SINDEX_PARTITIONS;
	int id      = chosen_id;
	si          = &ns->sindex[id];
	as_sindex_metadata *qimd;
	if (!imd->oindx) {
		if (as_sindex__populate_binid(ns, imd)) {
			SINDEX_GUNLOCK();
			return AS_SINDEX_ERR_PARAM;
		}
	}

	// Reason for doing it upfront is to fail fast. Without doing
	// whole bunch of Aerospike Index work

	char si_prop[AS_SINDEX_PROP_KEY_SIZE];
	memset(si_prop, 0, AS_SINDEX_PROP_KEY_SIZE);

	if (imd->set == NULL ) {
		// sindex can be over a NULL set
		sprintf(si_prop, "_%d_%d", imd->binid[0], imd->btype[0]);
	}
	else {
		sprintf(si_prop, "%s_%d_%d", imd->set, imd->binid[0], imd->btype[0]);
	}

	as_sindex_status rv = as_sindex__put_in_set_binid_hash(ns, imd->set, imd->binid[0], chosen_id);
	if (rv != AS_SINDEX_OK) {
		cf_warning(AS_SINDEX, "Put in set_binid hash fails with error %d", rv);
		SINDEX_GUNLOCK();
		return AS_SINDEX_ERR;
	}

	cf_detail(AS_SINDEX, "Put binid simatch %d->%d", imd->binid[0], chosen_id);

	char iname[AS_ID_INAME_SZ]; memset(iname, 0, AS_ID_INAME_SZ);
	snprintf(iname, strlen(imd->iname)+1, "%s", imd->iname);
	if (SHASH_OK != shash_put(ns->sindex_iname_hash, (void *)iname, (void *)&chosen_id)) {
		cf_warning(AS_SINDEX, "Internal error ... Duplicate element found sindex iname hash [%s %s]",
						imd->iname, as_bin_get_name_from_id(ns, imd->binid[0]));
		
		rv = as_sindex__delete_from_set_binid_hash(ns, imd);
		if (rv) {
			cf_warning(AS_SINDEX, "Delete from set_binid hash fails with error %d", rv);
		}
		SINDEX_GUNLOCK();
		return AS_SINDEX_ERR;
	}
	cf_detail(AS_SINDEX, "Put iname simatch %s:%d->%d", iname, strlen(imd->iname), chosen_id);

	as_sindex__dup_meta(imd, &qimd, true);
	qimd->si    = si;
	qimd->nprts = imd->nprts;
	int bimatch = -1;

	ret = ai_btree_create(qimd, id, &bimatch, imd->nprts);
	if (!ret) { // create ref counted index metadata & hang it from sindex
		si->imd         = qimd;
		si->imd->bimatch = bimatch;
		si->state       = AS_SINDEX_ACTIVE;
		as_sindex_set_binid_has_sindex(ns, si->imd->binid[0]);
		si->trace_flag  = 0;
		si->desync_cnt  = 0;
		si->flag        = AS_SINDEX_FLAG_WACTIVE;
		si->new_imd     = NULL;
		as_sindex__create_pmeta(si, id, imd->nprts);
		// Always tune si to default settings to start with
		as_sindex__config_default(si);

		// If this si has a valid config-item and this si was created by smd boot-up,
		// then set the config-variables from si_cfg_array.

		// si_cfg_var_hash is deliberately kept as a transient structure.
		// Its applicable only for boot-time si-creation via smd
		// In the case of sindex creations via aql, i.e dynamic si creation,
		// this array wont exist and all si configs will be default configs.
		if (ns->sindex_cfg_var_hash) {
			// Check for duplicate si stanzas with the same si-name ?
			as_sindex_config_var check_si_conf;

			if (SHASH_OK == shash_get(ns->sindex_cfg_var_hash, (void *)iname, (void *)&check_si_conf)){
				// A valid config stanza exists for this si entry
				// Copy the config over to the new si
				// delete the old hash entry
				cf_info(AS_SINDEX,"Found custom configuration for SI:%s, applying", imd->iname);
				as_sindex_config_var_copy(si, &check_si_conf);
				shash_delete(ns->sindex_cfg_var_hash,  (void *)iname);
				check_si_conf.conf_valid_flag = true;
				shash_put_unique(ns->sindex_cfg_var_hash, (void *)iname, (void *)&check_si_conf);
			}
		}

		as_sindex__setup_histogram(si);
		as_sindex__stats_clear(si);

		ns->sindex_cnt++;
		si->ns          = ns;
		si->simatch     = chosen_id;
		as_sindex_reserve_data_memory(si->imd, ai_btree_get_isize(si->imd));
		
		// Only trigger scan if this create is done after boot
		if (user_create && g_sindex_boot_done) {
			// Reserve it before pushing it into queue
			AS_SINDEX_RESERVE(si);
			SINDEX_GUNLOCK();
			int rv = cf_queue_push(g_sindex_populate_q, &si);
			if (CF_QUEUE_OK != rv) {
				cf_warning(AS_SINDEX, "Failed to queue up for population... index=%s "
							"Internal Queue Error rv=%d, try dropping and recreating",
							si->imd->iname, rv);
			}
		} else {
			// Internal create is called before storage is initialized. Loading
			// of storage will fill up the indexes no need to queue it up for scan
			SINDEX_GUNLOCK();
		}
	} else {
		// TODO: When alc_btree_create fails, accept_cb should have a better
		//       way to handle failure. Currently it maintains a dummy si
		//       structures with not created flag. accept_cb should repair
		//       such dummy si structures and retry alc_btree_create.
		shash_delete(ns->sindex_iname_hash, (void *)iname);
		rv = as_sindex__delete_from_set_binid_hash(ns, imd);
		if (rv) {
			cf_warning(AS_SINDEX, "Delete from set_binid hash fails with error %d", rv);
		}
		as_sindex_imd_free(qimd);
		cf_debug(AS_SINDEX, "Create index %s failed ret = %d",
				imd->iname, ret);
		SINDEX_GUNLOCK();
	}
	return ret;
}


/*
 * Client API to mark index population finished, tick it ready for read
 */
int
as_sindex_populate_done(as_sindex *si)
{
	int ret = AS_SINDEX_OK;
	SINDEX_WLOCK(&si->imd->slock);
	// Setting flag is atomic: meta lockless
	si->flag |= AS_SINDEX_FLAG_RACTIVE;
	si->flag &= ~AS_SINDEX_FLAG_POPULATING;
	SINDEX_UNLOCK(&si->imd->slock);
	return ret;
}

bool
as_sindex_delete_checker(as_namespace *ns, as_sindex_metadata *imd)
{
	if (as_sindex_lookup_by_iname_lockfree(ns, imd->iname, 
			AS_SINDEX_LOOKUP_FLAG_NORESERVE | AS_SINDEX_LOOKUP_FLAG_ISACTIVE)) {
		return true;
	} else {
		return false;
	}
}

/*
 * Client API to destroy secondary index, mark destroy
 * Deletes via smd or info-command user-delete requests.
 */
int
as_sindex_destroy(as_namespace *ns, as_sindex_metadata *imd)
{
	SINDEX_GWLOCK();
	as_sindex *si   = as_sindex_lookup_by_iname_lockfree(ns, imd->iname,
						AS_SINDEX_LOOKUP_FLAG_NORESERVE | AS_SINDEX_LOOKUP_FLAG_ISACTIVE);

	if (si) {
		if (imd->post_op == 1) {
			as_sindex__dup_meta(imd, &si->new_imd, false);
		}
		else {
			si->new_imd = NULL;
		}
		si->state = AS_SINDEX_DESTROY;
		as_sindex_reset_binid_has_sindex(ns, imd->binid[0]);
		AS_SINDEX_RELEASE(si);
		SINDEX_GUNLOCK();
		return AS_SINDEX_OK;
	} else {
		SINDEX_GUNLOCK();
		return AS_SINDEX_ERR_NOTFOUND;
	}
}

/*
 * Client API to insert value into the index, pick value from passed in
 * record. Acquires the imd lock, caller should have reserved si.
 */
int
as_sindex_putall_rd(as_namespace *ns, as_storage_rd *rd)
{
	as_sindex *sindex_arr[AS_SINDEX_MAX];
	SINDEX_GRLOCK();
	int ret = AS_SINDEX_OK;
	int cnt = 0;

	// Reserve it before pushing it into queue
	for (int i = 0; i < AS_SINDEX_MAX; i++) {
		as_sindex *si = &ns->sindex[i];
		if (!as_sindex_isactive(si))  continue;
		AS_SINDEX_RESERVE(si);
		sindex_arr[cnt++] = si;
		if (cnt == ns->sindex_cnt) {
			break;
		}
	}
	SINDEX_GUNLOCK();

	for (int i=0; i<cnt; i++) {
		as_sindex *si = sindex_arr[i];
		as_sindex_put_rd(si, rd);
	}
	// Sindex release is done after sindex tree is updated
	return ret;
}

/*
 * Client API to insert value into the index, pick value from passed in
 * record. Acquires the imd lock, caller should have reserved si.
 */
int
as_sindex_put_rd(as_sindex *si, as_storage_rd *rd)
{
	as_sindex_metadata *imd = si->imd;
	// Validate Set name. Other function do this check while
	// performing searching for simatch.
	const char *setname = NULL;
	if (as_index_has_set(rd->r)) {
		setname = as_index_get_set_name(rd->r, si->ns);
	}

	SINDEX_RLOCK(&imd->slock);
	if (!as_sindex__setname_match(imd, setname)) {
		SINDEX_UNLOCK(&imd->slock);
		goto Cleanup;
	}
	SINDEX_UNLOCK(&imd->slock);

	// collect sbins
	SINDEX_GRLOCK();
	SINDEX_BINS_SETUP(sbins, 1);

	int sindex_found = 0;
	for (int i = 0; i < imd->num_bins; i++) {
		as_bin *b = as_bin_get(rd, (uint8_t *)imd->bnames[i],
				strlen(imd->bnames[i]));
		as_val * cdt_val = NULL;
		if (b) {
			as_sindex_init_sbin(&sbins[sindex_found], AS_SINDEX_OP_INSERT, as_sindex_pktype_from_sktype(si->imd->btype[i]), si->simatch);
			sindex_found += as_sindex_sbin_from_sindex(si, b, &sbins[sindex_found], &cdt_val, NULL, 0, 0, false);
			// Only one sbin should be created here.
		}
	}
	SINDEX_GUNLOCK();

	if (sindex_found) {
		as_sindex_update_by_sbin(rd->ns, setname, sbins, sindex_found, &rd->keyd);	
		as_sindex_sbin_freeall(sbins, sindex_found);
		return AS_SINDEX_OK;
	}

Cleanup:
	AS_SINDEX_RELEASE(si);
	return AS_SINDEX_OK;
}

/*
 * Returns -
 * 		AS_SINDEX_ERR_PARAM
 *		o/w return value from ai_btree_query
 *
 * Notes -
 * 		Client API to do range get from index based on passed in range key, returns
 * 		digest list
 *
 * Synchronization -
 * 		
 */
int
as_sindex_query(as_sindex *si, as_sindex_range *srange, as_sindex_qctx *qctx)
{
	if ((!si || !srange)) return AS_SINDEX_ERR_PARAM;
	as_sindex_metadata *imd = si->imd;
	SINDEX_RLOCK(&imd->slock);
	SINDEX_RLOCK(&imd->pimd[qctx->pimd_idx].slock);
	int ret = as_sindex__pre_op_assert(si, AS_SINDEX_OP_READ);
	if (AS_SINDEX_OK != ret) {
		SINDEX_UNLOCK(&imd->pimd[qctx->pimd_idx].slock);
		SINDEX_UNLOCK(&imd->slock);
		return ret;
	}
	uint64_t starttime = 0;
	ret = ai_btree_query(imd, srange, qctx);
	as_sindex__process_ret(si, ret, AS_SINDEX_OP_READ, starttime, __LINE__);
	SINDEX_UNLOCK(&imd->pimd[qctx->pimd_idx].slock);
	SINDEX_UNLOCK(&imd->slock);
	return ret;
}

int
as_sindex_repair(as_namespace *ns, as_sindex_metadata *imd)
{
	if (!ns)
		return AS_SINDEX_ERR_PARAM;
	as_sindex *si = as_sindex_lookup_by_iname(ns, imd->iname, AS_SINDEX_LOOKUP_FLAG_ISACTIVE);
	if (si) {
		if (si->desync_cnt == 0) {
			return AS_SINDEX_OK;
		}
		int rv = cf_queue_push(g_sindex_populate_q, &si);
		if (CF_QUEUE_OK != rv) {
			cf_warning(AS_SINDEX, "Failed to queue up for population... index=%s "
					"Internal Queue Error rv=%d, retry repair", si->imd->iname, rv);
			AS_SINDEX_RELEASE(si);
			return AS_SINDEX_ERR;
		}
		return AS_SINDEX_OK;
	}
	return AS_SINDEX_ERR_NOTFOUND;
}

int
as_sindex_stats_str(as_namespace *ns, as_sindex_metadata *imd, cf_dyn_buf *db)
{
	if (!ns)
		return AS_SINDEX_ERR_PARAM;

	as_sindex *si = as_sindex_lookup_by_iname(ns, imd->iname, AS_SINDEX_LOOKUP_FLAG_ISACTIVE);

	if (!si)
		return AS_SINDEX_ERR_NOTFOUND;

	// A good thing to cache the stats first.
	int      ns_objects  = ns->n_objects;
	uint64_t si_objects  = cf_atomic64_get(si->stats.n_objects);
	uint64_t pending     = cf_atomic64_get(si->stats.recs_pending);
	uint64_t si_memory   = cf_atomic64_get(si->data_memory_used);
	// To protect the pimd while accessing it.
	SINDEX_RLOCK(&si->imd->slock);
	uint64_t n_keys      = ai_btree_get_numkeys(si->imd);
	SINDEX_UNLOCK(&si->imd->slock);
	cf_dyn_buf_append_string(db, "keys=");
	cf_dyn_buf_append_uint64(db,  n_keys);
	cf_dyn_buf_append_string(db, ";objects=");
	cf_dyn_buf_append_int(   db,  si_objects);
	SINDEX_RLOCK(&si->imd->slock);
	uint64_t i_size      = ai_btree_get_isize(si->imd);
	uint64_t n_size      = ai_btree_get_nsize(si->imd);
	SINDEX_UNLOCK(&si->imd->slock);
	cf_dyn_buf_append_string(db, ";ibtr_memory_used=");
	cf_dyn_buf_append_uint64(db,  i_size);
	cf_dyn_buf_append_string(db, ";nbtr_memory_used=");
	cf_dyn_buf_append_uint64(db,  n_size);
	cf_dyn_buf_append_string(db, ";si_accounted_memory=");
	cf_dyn_buf_append_uint64(db,  si_memory);
	cf_dyn_buf_append_string(db, ";load_pct=");
	if (si->flag & AS_SINDEX_FLAG_RACTIVE) {
		cf_dyn_buf_append_string(db, "100");
	} else {
		if (pending > ns_objects || pending < 0) {
			cf_dyn_buf_append_uint64(db, 100);
		} else {
			cf_dyn_buf_append_uint64(db, (ns_objects == 0) ? 100 : 100 - ((100 * pending) / ns_objects));
		}
	}

	cf_dyn_buf_append_string(db, ";loadtime=");
	cf_dyn_buf_append_uint64(db, cf_atomic64_get(si->stats.loadtime));
	// writes
	cf_dyn_buf_append_string(db, ";stat_write_reqs=");
	cf_dyn_buf_append_uint64(db, cf_atomic64_get(si->stats.n_writes));
	cf_dyn_buf_append_string(db, ";stat_write_success=");
	cf_dyn_buf_append_uint64(db, cf_atomic64_get(si->stats.n_writes) - cf_atomic64_get(si->stats.write_errs));
	cf_dyn_buf_append_string(db, ";stat_write_errs=");
	cf_dyn_buf_append_uint64(db, cf_atomic64_get(si->stats.write_errs));
	// delete
	cf_dyn_buf_append_string(db, ";stat_delete_reqs=");
	cf_dyn_buf_append_uint64(db, cf_atomic64_get(si->stats.n_deletes));
	cf_dyn_buf_append_string(db, ";stat_delete_success=");
	cf_dyn_buf_append_uint64(db, cf_atomic64_get(si->stats.n_deletes) - cf_atomic64_get(si->stats.delete_errs));
	cf_dyn_buf_append_string(db, ";stat_delete_errs=");
	cf_dyn_buf_append_uint64(db, cf_atomic64_get(si->stats.delete_errs));
	// defrag
	cf_dyn_buf_append_string(db, ";stat_gc_recs=");
	cf_dyn_buf_append_int(   db, cf_atomic64_get(si->stats.n_defrag_records));
	cf_dyn_buf_append_string(db, ";stat_gc_time=");
	cf_dyn_buf_append_int(   db, cf_atomic64_get(si->stats.defrag_time));

	// Cache values
	uint64_t agg        = cf_atomic64_get(si->stats.n_aggregation);
	uint64_t agg_rec    = cf_atomic64_get(si->stats.agg_num_records);
	uint64_t agg_size   = cf_atomic64_get(si->stats.agg_response_size);
	uint64_t lkup       = cf_atomic64_get(si->stats.n_lookup);
	uint64_t lkup_rec   = cf_atomic64_get(si->stats.lookup_num_records);
	uint64_t lkup_size  = cf_atomic64_get(si->stats.lookup_response_size);
	uint64_t query      = agg      + lkup;
	uint64_t query_rec  = agg_rec  + lkup_rec;
	uint64_t query_size = agg_size + lkup_size;

	// Query
	cf_dyn_buf_append_string(db, ";query_reqs=");
	cf_dyn_buf_append_uint64(db,   query);
	cf_dyn_buf_append_string(db, ";query_avg_rec_count=");
	cf_dyn_buf_append_uint64(db,   query     ? query_rec  / query     : 0);
	cf_dyn_buf_append_string(db, ";query_avg_record_size=");
	cf_dyn_buf_append_uint64(db,   query_rec ? query_size / query_rec : 0);
	// Aggregation
	cf_dyn_buf_append_string(db, ";query_agg=");
	cf_dyn_buf_append_uint64(db,   agg);
	cf_dyn_buf_append_string(db, ";query_agg_avg_rec_count=");
	cf_dyn_buf_append_uint64(db,   agg       ? agg_rec    / agg       : 0);
	cf_dyn_buf_append_string(db, ";query_agg_avg_record_size=");
	cf_dyn_buf_append_uint64(db,   agg_rec   ? agg_size   / agg_rec   : 0);
	//Lookup
	cf_dyn_buf_append_string(db, ";query_lookups=");
	cf_dyn_buf_append_uint64(db,   lkup);
	cf_dyn_buf_append_string(db, ";query_lookup_avg_rec_count=");
	cf_dyn_buf_append_uint64(db,   lkup      ? lkup_rec   / lkup      : 0);
	cf_dyn_buf_append_string(db, ";query_lookup_avg_record_size=");
	cf_dyn_buf_append_uint64(db,   lkup_rec  ? lkup_size  / lkup_rec  : 0);

	//CONFIG
	cf_dyn_buf_append_string(db, ";gc-period=");
	cf_dyn_buf_append_uint64(db, si->config.defrag_period);
	cf_dyn_buf_append_string(db, ";gc-max-units=");
	cf_dyn_buf_append_uint32(db, si->config.defrag_max_units);
	cf_dyn_buf_append_string(db, ";data-max-memory=");
	if (si->config.data_max_memory == ULONG_MAX) {
		cf_dyn_buf_append_uint64(db, si->config.data_max_memory);
	} else {
		cf_dyn_buf_append_string(db, "ULONG_MAX");
	}

	cf_dyn_buf_append_string(db, ";tracing=");
	cf_dyn_buf_append_uint64(db, si->trace_flag);
	cf_dyn_buf_append_string(db, ";histogram=");
	cf_dyn_buf_append_string(db, si->enable_histogram ? "true" : "false");
	cf_dyn_buf_append_string(db, ";ignore-not-sync=");
	cf_dyn_buf_append_string(db, (si->config.flag & AS_SINDEX_CONFIG_IGNORE_ON_DESYNC) ? "true" : "false");

	AS_SINDEX_RELEASE(si);
	// Release reference
	return AS_SINDEX_OK;
}

// NB:  These are distinctly different from the column names in AA!
static char *as_col_type_defs[] =
  { "NONE",      "NUMERIC",   "NUMERIC",   "STRING", "FLOAT", "UNDEFINED",
    "UNDEFINED", "UNDEFINED", "UNDEFINED", "UNDEFINED" };

/*
 * Client API to describe index based passed in imd, populates passed info fully
 */
int
as_sindex_describe_str(as_namespace *ns, as_sindex_metadata *imd, cf_dyn_buf *db)
{
	if (!ns)
		return AS_SINDEX_ERR_PARAM;

	as_sindex *si = as_sindex_lookup_by_iname(ns, imd->iname, 0);
	if ((si) && (si->imd)) {
		SINDEX_RLOCK(&si->imd->slock)
		as_sindex_metadata *imd = si->imd;
		cf_dyn_buf_append_string(db, "indexname=");
		cf_dyn_buf_append_string(db, imd->iname);
		cf_dyn_buf_append_string(db, ";ns=");
		cf_dyn_buf_append_string(db, ns->name);
		cf_dyn_buf_append_string(db, ";set=");
		cf_dyn_buf_append_string(db, imd->set == NULL ? "NULL" : imd->set);
		cf_dyn_buf_append_string(db, ";numbins=");
		cf_dyn_buf_append_uint64(db, imd->num_bins);
		cf_dyn_buf_append_string(db, ";bins=");
		for (int i = 0; i < imd->num_bins; i++) {
			if (i) cf_dyn_buf_append_string(db, ",");
			cf_dyn_buf_append_buf(db, (uint8_t *)imd->bnames[i], strlen(imd->bnames[i]));
			cf_dyn_buf_append_string(db, ":");
			// HACKY
			cf_dyn_buf_append_string(db, as_col_type_defs[as_sindex_pktype_from_sktype(imd->btype[i])]);
		}

		// Index State
		if (si->state == AS_SINDEX_ACTIVE) {
			if (si->flag & AS_SINDEX_FLAG_RACTIVE) {
				cf_dyn_buf_append_string(db, ";state=RW");
			}
			else if (si->flag & AS_SINDEX_FLAG_WACTIVE) {
				cf_dyn_buf_append_string(db, ";state=WO");
			}
			else {
				cf_dyn_buf_append_string(db, ";state=A");
			}
		}
		else if (si->state == AS_SINDEX_INACTIVE) {
			cf_dyn_buf_append_string(db, ";state=I");
		}
		else {
			cf_dyn_buf_append_string(db, ";state=D");
		}
		cf_dyn_buf_append_string(db, ";path_str=");
		cf_dyn_buf_append_string(db, si->imd->path_str);
		SINDEX_UNLOCK(&si->imd->slock)
		AS_SINDEX_RELEASE(si);
		return AS_SINDEX_OK;
	} else {
		return AS_SINDEX_ERR_NOTFOUND;
	}
	return AS_SINDEX_OK;
}

/*
 * Client API to start namespace scan to populate secondary index. The scan
 * is only performed in the namespace is warm start or if its data is not in
 * memory and data is loaded from. For cold start with data in memory the indexes
 * are populate upfront.
 *
 * This call is only made at the boot time.
 */
int
as_sindex_boot_populateall()
{
	int ns_cnt            = 0;
	int old_priority   = g_config.sindex_populator_scan_priority;
	int old_g_priority = g_config.scan_priority;
	int old_g_sleep    = g_config.scan_sleep;

	// Go full throttle
	g_config.scan_priority                  = UINT_MAX;
	g_config.scan_sleep                     = 0;
	g_config.sindex_populator_scan_priority = MAX_SCAN_THREADS; // use all of it
	
	// Trigger namespace scan to populate all secondary indexes
	// mark all secondary index for a namespace as populated
	for (int i = 0; i < g_config.namespaces; i++) {
		as_namespace *ns = g_config.namespace[i];
		if (!ns || (ns->sindex_cnt == 0)) {
			continue;
		}
	
		// If FAST START
		// OR (Data not in memory AND load data at startup)
		if (!ns->cold_start
			|| (!ns->storage_data_in_memory)) {
			as_tscan_sindex_populateall(ns);
			cf_info(AS_SINDEX, "Queuing namespace %s for sindex population ", ns->name);
		} else {
			as_sindex_boot_populateall_done(ns);
		}
		ns_cnt++;
	}
	for (int i = 0; i < ns_cnt; i++) {
		int ret;
		// blocking call, wait till an item is popped out of Q :
		cf_queue_pop(g_sindex_populateall_done_q, &ret, CF_QUEUE_FOREVER);
		// TODO: Check for failure .. is generally fatal if it fails
	}
	g_config.scan_priority                  = old_g_priority;
	g_config.scan_sleep                     = old_g_sleep;
	g_config.sindex_populator_scan_priority = old_priority;
	g_sindex_boot_done                      = true;

	// This above flag indicates that the basic sindex boot-up loader is done
	// Go and destroy the sindex_cfg_var_hash here to prevent run-time
	// si's from getting the config-file settings.
	for (int i = 0; i < g_config.namespaces; i++) {
		as_namespace *ns = g_config.namespace[i];

		if (ns->sindex_cfg_var_hash) {
			shash_reduce(ns->sindex_cfg_var_hash, as_sindex_cfg_var_hash_reduce_fn, NULL);
	    	shash_destroy(ns->sindex_cfg_var_hash);

	    	// Assign hash to NULL at the start and end of its lifetime
			ns->sindex_cfg_var_hash = NULL;
		}

	}

	return AS_SINDEX_OK;
}

/*
 * Client API to mark all the indexes in namespace populated and ready for read
 */
int
as_sindex_boot_populateall_done(as_namespace *ns)
{
	SINDEX_GWLOCK();
	int ret = AS_SINDEX_OK;

	for (int i = 0; i < AS_SINDEX_MAX; i++) {
		as_sindex *si = &ns->sindex[i];
		if (!as_sindex_isactive(si))  continue;
		// This sindex is getting populating by it self scan
		if (si->flag & AS_SINDEX_FLAG_POPULATING) continue;
		si->flag |= AS_SINDEX_FLAG_RACTIVE;
	}
	SINDEX_GUNLOCK();
	cf_queue_push(g_sindex_populateall_done_q, &ret);
	cf_info(AS_SINDEX, "Namespace %s sindex population done", ns->name);
	return ret;
}

/*
 * Client API to check if there is secondary index on given namespace
 */
int
as_sindex_ns_has_sindex(as_namespace *ns)
{
	return (ns->sindex_cnt > 0);
}

char *as_sindex_type_defs[] =
{	"NONE", "LIST", "MAPKEYS", "MAPVALUES"
};

/*
 * Client API to list all the indexes in a namespace, returns list of imd with
 * index information, Caller should free it up
 */
int
as_sindex_list_str(as_namespace *ns, cf_dyn_buf *db)
{
	SINDEX_GRLOCK();
	for (int i = 0; i < AS_SINDEX_MAX; i++) {
		if (&(ns->sindex[i]) && (ns->sindex[i].imd) && as_sindex_isactive(&ns->sindex[i])) {
			as_sindex si = ns->sindex[i];
			AS_SINDEX_RESERVE(&si);
			SINDEX_RLOCK(&si.imd->slock);
			cf_dyn_buf_append_string(db, "ns=");
			cf_dyn_buf_append_string(db, ns->name);
			cf_dyn_buf_append_string(db, ":set=");
			cf_dyn_buf_append_string(db, (si.imd->set) ? si.imd->set : "NULL");
			cf_dyn_buf_append_string(db, ":indexname=");
			cf_dyn_buf_append_string(db, si.imd->iname);
			cf_dyn_buf_append_string(db, ":num_bins=");
			cf_dyn_buf_append_uint64(db, si.imd->num_bins);
			cf_dyn_buf_append_string(db, ":bins=");
			for (int i = 0; i < si.imd->num_bins; i++) {
				if (i) cf_dyn_buf_append_string(db, ",");
				cf_dyn_buf_append_buf(db, (uint8_t *)si.imd->bnames[i], strlen(si.imd->bnames[i]));
				cf_dyn_buf_append_string(db, ":type=");
				cf_dyn_buf_append_string(db, Col_type_defs[as_sindex_pktype_from_sktype(si.imd->btype[i])]);
				cf_dyn_buf_append_string(db, ":indextype=");
				cf_dyn_buf_append_string(db, as_sindex_type_defs[si.imd->itype]);

			}
			cf_dyn_buf_append_string(db, ":path=");
			cf_dyn_buf_append_string(db, si.imd->path_str);
			cf_dyn_buf_append_string(db, ":sync_state=");
			if (si.desync_cnt > 0) {
				cf_dyn_buf_append_string(db, "needsync");
			}
			else {
				cf_dyn_buf_append_string(db, "synced");
			}
			// Index State
			if (si.state == AS_SINDEX_ACTIVE) {
				if (si.flag & AS_SINDEX_FLAG_RACTIVE) {
					cf_dyn_buf_append_string(db, ":state=RW;");
				}
				else if (si.flag & AS_SINDEX_FLAG_WACTIVE) {
					cf_dyn_buf_append_string(db, ":state=WO;");
				}
				else {
					// should never come here.
					cf_dyn_buf_append_string(db, ":state=A;");
				}
			}
			else if (si.state == AS_SINDEX_INACTIVE) {
				cf_dyn_buf_append_string(db, ":state=I;");
			}
			else {
				cf_dyn_buf_append_string(db, ":state=D;");
			}
			SINDEX_UNLOCK(&si.imd->slock);
			AS_SINDEX_RELEASE(&si);
		}
	}
	SINDEX_GUNLOCK();
	return AS_SINDEX_OK;
}

// Needs comments
int
as_sindex_update_by_sbin(as_namespace *ns, const char *set, as_sindex_bin *start_sbin, int num_sbins, cf_digest * pkey)
{
	cf_debug(AS_SINDEX, "as_sindex_update_by_sbin");

	int sindex_ret = AS_SINDEX_OK;
	for (int i=0; i<num_sbins; i++) {
		if (start_sbin[i].op == AS_SINDEX_OP_DELETE) {
			sindex_ret = as_sindex__op_by_sbin(ns, set, 1, &start_sbin[i], pkey);
		}
	}
	for (int i=0; i<num_sbins; i++) {
		if (start_sbin[i].op == AS_SINDEX_OP_INSERT) {
			sindex_ret = as_sindex__op_by_sbin(ns, set, 1, &start_sbin[i], pkey);
		}
	}
	return sindex_ret;
}

/*
 * Returns -
 * 		NULL - On failure
 * 		si   - On success.
 * Notes -
 * 		Releases the si if imd is null or bin type is mis matched.
 *
 */
as_sindex *
as_sindex_from_range(as_namespace *ns, char *set, as_sindex_range *srange)
{
	cf_debug(AS_SINDEX, "as_sindex_from_range");
	if (ns->single_bin) return NULL;
	as_sindex *si = as_sindex_lookup_by_defns(ns, set, srange->start.id,  
						as_sindex_sktype_from_pktype(srange->start.type), srange->itype, srange->bin_path, 
						AS_SINDEX_LOOKUP_FLAG_ISACTIVE);
	if (si && si->imd) {
		// Do the type check
		as_sindex_metadata *imd = si->imd;
		for (int i = 0; i < imd->num_bins; i++) {
			if ((imd->binid[i] == srange->start.id)
					&& (srange->start.type !=
						as_sindex_pktype_from_sktype(imd->btype[i]))) {
				cf_warning(AS_SINDEX, "Query and Index Bin Type Mismatch: "
						"[binid %d : Index Bin type %d : "
						"Query Bin Type %d]",
						imd->binid[i],
						as_sindex_pktype_from_sktype(imd->btype[i]),
						srange->start.type );
				AS_SINDEX_RELEASE(si);
				return NULL;
			}
		}
	}
	return si;
}

/*
 * The way to filter out imd information from the as_msg which is primarily
 * query with all the details. For the normal operations the imd is formed out
 * of the as_op.
 */
/*
 * Returns -
 * 		NULL      - On failure.
 * 		as_sindex - On success.
 *
 * Description -
 * 		Firstly obtains the simatch using ns name and set name.
 * 		Then returns the corresponding slot from sindex array.
 *
 * TODO
 * 		log messages
 */
as_sindex *
as_sindex_from_msg(as_namespace *ns, as_msg *msgp)
{
	cf_debug(AS_SINDEX, "as_sindex_from_msg");
	as_msg_field *ifp  = as_msg_field_get(msgp, AS_MSG_FIELD_TYPE_INDEX_NAME);
	as_msg_field *sfp  = as_msg_field_get(msgp, AS_MSG_FIELD_TYPE_SET);

	if (!ifp) {
		cf_debug(AS_SINDEX, "Index name not found in the query request");
		return NULL;
	}

	char *setname = NULL;
	char *iname   = NULL;

	if (sfp) {
		setname   = cf_strndup((const char *)sfp->data, as_msg_field_get_value_sz(sfp));
	}
	iname         = cf_strndup((const char *)ifp->data, as_msg_field_get_value_sz(ifp));
	
	as_sindex *si = as_sindex_lookup_by_iname(ns, iname, AS_SINDEX_LOOKUP_FLAG_ISACTIVE);
	if (!si) {
		cf_detail(AS_SINDEX, "Search did not find index ");
	}

	if (sfp)   cf_free(setname);
	if (iname) cf_free(iname);
	return si;
}


/*
 * Internal Function - as_sindex_range_free
 * 		frees the sindex range
 *
 * Returns
 * 		AS_SINDEX_OK - In every case
 */
int
as_sindex_range_free(as_sindex_range **range)
{
	cf_debug(AS_SINDEX, "as_sindex_range_free");
	as_sindex_range *sk = (*range);
//	as_sindex_sbin_freeall(&sk->start, sk->num_binval);
//	as_sindex_sbin_freeall(&sk->end, sk->num_binval);
	cf_free(sk);
	return AS_SINDEX_OK;
}

/*
 * Extract out range information from the as_msg and create the irange structure
 * if required allocates the memory.
 * NB: It is responsibility of caller to call the cleanup routine to clean the
 * range structure up and free up its memory
 *
 * query range field layout: contains - numranges, binname, start, end
 *
 * generic field header
 * 0   4 size = size of data only
 * 4   1 field_type = CL_MSG_FIELD_TYPE_INDEX_RANGE
 *
 * numranges
 * 5   1 numranges (max 255 ranges)
 *
 * binname
 * 6   1 binnamelen b
 * 7   b binname
 *
 * particle (start & end)
 * +b    1 particle_type
 * +b+1  4 start_particle_size x
 * +b+5  x start_particle_data
 * +b+5+x      4 end_particle_size y
 * +b+5+x+y+4   y end_particle_data
 *
 * repeat "numranges" times from "binname"
 */


/*
 * Function as_sindex_assert_query
 * Returns -
 * 		Return value of as_sindex__pre_op_assert
 */
int
as_sindex_assert_query(as_sindex *si, as_sindex_range *range)
{
	return as_sindex__pre_op_assert(si, AS_SINDEX_OP_READ);
}

/*
 * Function as_sindex_binlist_from_msg
 *
 * Returns -
 * 		binlist - On success
 * 		NULL    - On failure
 *
 */
cf_vector *
as_sindex_binlist_from_msg(as_namespace *ns, as_msg *msgp)
{
	cf_debug(AS_SINDEX, "as_sindex_binlist_from_msg");
	as_msg_field *bfp = as_msg_field_get(msgp, AS_MSG_FIELD_TYPE_QUERY_BINLIST);
	if (!bfp) {
		return NULL;
	}
	const uint8_t *data = bfp->data;
	int numbins         = *data++;
	cf_vector *binlist  = cf_vector_create(AS_ID_BIN_SZ, numbins, 0);

	for (int i = 0; i < numbins; i++) {
		int binnamesz = *data++;
		char binname[AS_ID_BIN_SZ];
		memcpy(&binname, data, binnamesz);
		binname[binnamesz] = 0;
		cf_vector_set(binlist, i, (void *)binname);
		data     += binnamesz;
	}

	cf_debug(AS_SINDEX, "Queried Bin List %d ", numbins);
	for (int i = 0; i < cf_vector_size(binlist); i++) {
		char binname[AS_ID_BIN_SZ];
		cf_vector_get(binlist, i, (void*)&binname);
		cf_debug(AS_SINDEX,  " String Queried is |%s| \n", binname);
	}

	return binlist;
}

/*
 * Returns -
 *		AS_SINDEX_OK        - On success.
 *		AS_SINDEX_ERR_PARAM - On failure.
 *		AS_SINDEX_ERR_OTHER - On failure.
 *
 * Description -
 *		Frames a sane as_sindex_range from msg.
 *
 *		We are not supporting multiranges right now. So numrange is always expected to be 1.
 */
int
as_sindex_range_from_msg(as_namespace *ns, as_msg *msgp, as_sindex_range *srange)
{
	cf_debug(AS_SINDEX, "as_sindex_range_from_msg");
	srange->num_binval = 0;
	// getting ranges
	as_msg_field *itype_fp  = as_msg_field_get(msgp, AS_MSG_FIELD_TYPE_INDEX_TYPE);
	as_msg_field *rfp = as_msg_field_get(msgp, AS_MSG_FIELD_TYPE_INDEX_RANGE);
	if (!rfp) {
		cf_warning(AS_SINDEX, "Required Index Range Not Found");
		return AS_SINDEX_ERR_PARAM;
	}
	const uint8_t *data = rfp->data;
	int numrange        = *data++;

	if (numrange != 1) {
		cf_warning(AS_SINDEX,
					"can't handle multiple ranges right now %d", rfp->data[0]);
		return AS_SINDEX_ERR_PARAM;
	}
	memset(srange, 0, sizeof(as_sindex_range));
	if (itype_fp) {
		srange->itype = *itype_fp->data;
	}
	else {
		srange->itype = AS_SINDEX_ITYPE_DEFAULT;	
	}
	for (int i = 0; i < numrange; i++) {
		as_sindex_bin_data *start = &(srange->start);
		as_sindex_bin_data *end   = &(srange->end);
		// Populate Bin id
		uint8_t bin_path_len         = *data++;
		if (bin_path_len >= AS_SINDEX_MAX_PATH_LENGTH) {
			cf_warning(AS_SINDEX, "Index position size %d exceeds the max length %d", bin_path_len, AS_SINDEX_MAX_PATH_LENGTH);
			return AS_SINDEX_ERR_PARAM;
		}

		strncpy(srange->bin_path, (char *)data, bin_path_len);
		srange->bin_path[bin_path_len] = '\0';

		char binname[BIN_NAME_MAX_SZ];
		memset(binname, 0, BIN_NAME_MAX_SZ);
		if (as_sindex_extract_bin_from_path(srange->bin_path, binname) == AS_SINDEX_OK) {
			int16_t id = as_bin_get_id(ns, binname);
			if (id != -1) {
				start->id   = id;
				end->id     = id;
			} else {
				return AS_SINDEX_ERR_BIN_NOTFOUND;
			}
		}
		else {
			return AS_SINDEX_ERR_PARAM;
		}

		data       += bin_path_len;

		// Populate type
		int type    = *data++;
		start->type = type;
		end->type   = start->type;
	
		if ((type == AS_PARTICLE_TYPE_INTEGER)) {
			// get start point
			uint32_t startl  = ntohl(*((uint32_t *)data));
			data            += sizeof(uint32_t);
			if (startl != 8) {
				cf_warning(AS_SINDEX,
					"Can only handle 8 byte numerics right now %ld", startl);
				goto Cleanup;
			}
			start->u.i64  = __cpu_to_be64(*((uint64_t *)data));
			data         += sizeof(uint64_t);

			// get end point
			uint32_t endl = ntohl(*((uint32_t *)data));
			data         += sizeof(uint32_t);
			if (endl != 8) {
				cf_warning(AS_SINDEX,
						"can only handle 8 byte numerics right now %ld", endl);
				goto Cleanup;
			}
			end->u.i64  = __cpu_to_be64(*((uint64_t *)data));
			data       += sizeof(uint64_t);
			if (start->u.i64 > end->u.i64) {
				cf_warning(AS_SINDEX,
                     "Invalid range from %ld to %ld", start->u.i64, end->u.i64);
				goto Cleanup;
			} else if (start->u.i64 == end->u.i64) {
				srange->isrange = FALSE;
			} else {
				srange->isrange = TRUE;
			}
			cf_debug(AS_SINDEX, "Range is equal %d,%d",
								start->u.i64, end->u.i64);
		} else if (type == AS_PARTICLE_TYPE_STRING) {
			// get start point
			uint32_t startl    = ntohl(*((uint32_t *)data));
			data              += sizeof(uint32_t);
			char* start_binval       = (char *)data;
			data              += startl;
			srange->isrange    = FALSE;

			if ((startl <= 0) || (startl >= AS_SINDEX_MAX_STRING_KSIZE)) {
				cf_warning(AS_SINDEX, "Out of bound query key size %ld", startl);
				goto Cleanup;
			}
			uint32_t endl	   = ntohl(*((uint32_t *)data));
			data              += sizeof(uint32_t);
			char * end_binval        = (char *)data;
			if (startl != endl && strncmp(start_binval, end_binval, startl)) {
				cf_warning(AS_SINDEX,
                           "Only Equality Query Supported in Strings %s-%s",
                           start_binval, end_binval);
				goto Cleanup;
			}
			cf_digest_compute(start_binval, startl, &(start->digest));
			cf_debug(AS_SINDEX, "Range is equal %s ,%s",
                               start_binval, end_binval);
		} else {
			cf_warning(AS_SINDEX, "Only handle String and Numeric type");
			goto Cleanup;
		}
		srange->num_binval = numrange;
	}
	return AS_SINDEX_OK;

Cleanup:
	return AS_SINDEX_ERR;
}

/*
 * Function as_sindex_rangep_from_msg
 *
 * Arguments
 * 		ns     - the namespace on which srange has to be build
 * 		msgp   - the msgp from which sent
 * 		srange - it builds this srange
 *
 * Returns
 * 		AS_SINDEX_OK - On success
 * 		else the return value of as_sindex_range_from_msg
 *
 * Description
 * 		Allocating space for srange and then calling as_sindex_range_from_msg.
 */
int
as_sindex_rangep_from_msg(as_namespace *ns, as_msg *msgp, as_sindex_range **srange)
{
	cf_debug(AS_SINDEX, "as_sindex_rangep_from_msg");
	*srange         = cf_malloc(sizeof(as_sindex_range));
	if (!(*srange)) {
		cf_warning(AS_SINDEX,
                 "Could not Allocate memory for range key. Aborting Query ...");
		return AS_SINDEX_ERR_NO_MEMORY;
	}

	int ret = as_sindex_range_from_msg(ns, msgp, *srange);
	if (AS_SINDEX_OK != ret) {
		as_sindex_range_free(srange);
		*srange = NULL;
		return ret;
	}
	return AS_SINDEX_OK;
}


void
as_sindex_init_sbin(as_sindex_bin * sbin, as_sindex_op op, as_particle_type type, int simatch)
{
	sbin->simatch         = simatch;
	sbin->to_free         = false;
	sbin->num_values      = 0;
	sbin->op              = op;
	sbin->heap_capacity   = 0;
	sbin->type            = type;
	sbin->values          = NULL;
}

as_sindex_status
as_sindex_add_sbin_value_in_heap(as_sindex_bin * sbin, void * val)
{
	// Get the size of the data we are going to store
	// If to_free = false, this means this is the first 
	// time we are storing value for this sbin to heap
	// Check if there is need to copy the existing data from stack_buf
	// 		init_storage(num_values)
	// 		If num_values != 0
	//			Copy the existing data from stack to heap
	//			reduce the used stack_buf size
	// 		to_free = true;
	// 	Else
	// 		If (num_values == heap_capacity) 
	// 			extend the allocation and capacity
	// 	Copy the value to the appropriate position.

	uint32_t   size = 0;
	bool    to_copy = false;
	uint8_t    data_sz = 0;
	void * tmp_value = NULL;
	sbin_value_pool * stack_buf = sbin->stack_buf;

	// Get the size of the data we are going to store
	if (sbin->type == AS_PARTICLE_TYPE_INTEGER) {
		data_sz = sizeof(uint64_t);
	}
	else if (sbin->type == AS_PARTICLE_TYPE_STRING) {
		data_sz = sizeof(cf_digest);
	}
	else {
		cf_warning(AS_SINDEX, "Bad type of data to index %d", sbin->type);
		return AS_SINDEX_ERR;
	}

	// If to_free = false, this means this is the first 
	// time we are storing value for this sbin to heap
	// Check if there is need to copy the existing data from stack_buf
	if (!sbin->to_free) {
		if (sbin->num_values == 0) {
			size = 2;
		}
		else if (sbin->num_values > 0) {
			to_copy = true;
			size = 2 * sbin->num_values;
			tmp_value = sbin->values;
		}
		else {
			return AS_SINDEX_ERR;
		}

		sbin->values  = cf_malloc(data_sz * size);
		if (!sbin->values) {
			cf_warning(AS_SINDEX, "malloc failed");
			return AS_SINDEX_ERR;
		}
		sbin->to_free = true;
		sbin->heap_capacity = size;

	//			Copy the existing data from stack to heap
	//			reduce the used stack_buf size
		if (to_copy) {
			if (!memcpy(sbin->values, tmp_value, data_sz * sbin->num_values)) {
				cf_warning(AS_SINDEX, "memcpy failed");
				return AS_SINDEX_ERR;
			}
			stack_buf->used_sz -= (sbin->num_values * data_sz);
		}
	}
	else
	{
	// 	Else
	// 		If (num_values == heap_capacity) 
	// 			extend the allocation and capacity
		if (sbin->heap_capacity ==  sbin->num_values) {
			sbin->heap_capacity = 2 * sbin->heap_capacity;
			sbin->values = cf_realloc(sbin->values, sbin->heap_capacity * data_sz);
			if (!sbin->values) {
				cf_warning(AS_SINDEX, "Realloc failed for size %d", sbin->heap_capacity * data_sz);
				sbin->heap_capacity = sbin->heap_capacity / 2;
				return AS_SINDEX_ERR;
			}
		}
	}
	
	// 	Copy the value to the appropriate position.
	if (sbin->type == AS_PARTICLE_TYPE_INTEGER) {
		if (!memcpy((void *)((uint64_t *)sbin->values + sbin->num_values), (void *)val, data_sz)) {
			cf_warning(AS_SINDEX, "memcpy failed");
			return AS_SINDEX_ERR;
		}
	}
	else if (sbin->type == AS_PARTICLE_TYPE_STRING) {
		if (!memcpy((void *)((cf_digest *)sbin->values + sbin->num_values), (void *)val, data_sz)) {
			cf_warning(AS_SINDEX, "memcpy failed");
			return AS_SINDEX_ERR;
		}
	}
	else {
		cf_warning(AS_SINDEX, "Bad type of data to index %d", sbin->type);
		return AS_SINDEX_ERR;
	}

	sbin->num_values++;
	return AS_SINDEX_OK;
}

as_sindex_status
as_sindex_add_integer_to_sbin(as_sindex_bin * sbin, uint64_t val)
{
	// If this is the first value coming to the sbin
	// 		assign the value to the local variable of struct.
	// Else
	// 		If to_free is true or stack_buf is full
	// 			add value to the heap
	// 		else 
	// 			If needed copy the values stored in sbin to stack_buf
	// 			add the value to end of stack buf
	
	sbin_value_pool * stack_buf = sbin->stack_buf;
	// If this is the first value coming to the sbin
	// 		assign the value to the local variable of struct.
	if (sbin->num_values == 0 ) {
		sbin->value.int_val = val;
		sbin->num_values++;
	}
	else if (sbin->num_values > 0) {
	
	// Else
	// 		If to_free is true or stack_buf is full
	// 			add value to the heap
		if (sbin->to_free || (stack_buf->used_sz + sizeof(uint64_t)) > AS_SINDEX_VALUESZ_ON_STACK ) {
			if (as_sindex_add_sbin_value_in_heap(sbin, (void *)&val)) {
				cf_warning(AS_SINDEX, "Adding value in sbin failed.");
				return AS_SINDEX_ERR;
			}
		}
		else {
	// 		else 
	//			If needed copy the values stored in sbin to stack_buf
			if (sbin->num_values == 1) {
				sbin->values = stack_buf->value + stack_buf->used_sz;
				(* (uint64_t *)sbin->values ) = sbin->value.int_val;
				stack_buf->used_sz += sizeof(uint64_t);
			}

	// 			add the value to end of stack buf
			*((uint64_t *)sbin->values + sbin->num_values) = val;
			sbin->num_values++;
			stack_buf->used_sz += sizeof(uint64_t);
		}
	}
	else {
		cf_warning(AS_SINDEX, "numvalues is coming as negative. Possible memory corruption in sbin.");
		return AS_SINDEX_ERR;
	}
	return AS_SINDEX_OK;
}

as_sindex_status
as_sindex_add_digest_to_sbin(as_sindex_bin * sbin, cf_digest val_dig)
{
	// If this is the first value coming to the sbin
	// 		assign the value to the local variable of struct.
	// Else
	// 		If to_free is true or stack_buf is full
	// 			add value to the heap
	// 		else 
	// 			If needed copy the values stored in sbin to stack_buf
	// 			add the value to end of stack buf

	sbin_value_pool * stack_buf = sbin->stack_buf;
	// If this is the first value coming to the sbin
	// 		assign the value to the local variable of struct.	
	if (sbin->num_values == 0 ) {
		sbin->value.str_val = val_dig;
		sbin->num_values++;
	}
	else if (sbin->num_values > 0) {
	
	// Else
	// 		If to_free is true or stack_buf is full
	// 			add value to the heap
		if (sbin->to_free || (stack_buf->used_sz + sizeof(cf_digest)) > AS_SINDEX_VALUESZ_ON_STACK ) {
			if (as_sindex_add_sbin_value_in_heap(sbin, (void *)&val_dig)) {
				cf_warning(AS_SINDEX, "Adding value in sbin failed.");
				return AS_SINDEX_ERR;
			}
		}
		else {
	// 		else 
	//			If needed copy the values stored in sbin to stack_buf
			if (sbin->num_values == 1) {
				sbin->values = stack_buf->value + stack_buf->used_sz;
				if (!memcpy(sbin->values, (void *)&sbin->value.str_val, sizeof(cf_digest))) {
					cf_warning(AS_SINDEX, "Memcpy failed");
					return AS_SINDEX_ERR;
				}
				stack_buf->used_sz += sizeof(cf_digest);
			}

	// 			add the value to end of stack buf
			if (!memcpy((void *)((cf_digest *)sbin->values + sbin->num_values), (void *)&val_dig, sizeof(cf_digest))) {
				cf_warning(AS_SINDEX, "Memcpy failed");
				return AS_SINDEX_ERR;
			}
			sbin->num_values++;
			stack_buf->used_sz += sizeof(cf_digest);
		}
	}
	else {
		cf_warning(AS_SINDEX, "numvalues is coming as negative. Possible memory corruption in sbin.");
		return AS_SINDEX_ERR;
	}
	return AS_SINDEX_OK;
}

as_sindex_status
as_sindex_add_string_to_sbin(as_sindex_bin * sbin, char * val)
{
	if (!val) {
		return AS_SINDEX_ERR;
	}
	// Calculate digest and cal add_digest_to_sbin	
	cf_digest val_dig;
	cf_digest_compute(val, strlen(val), &val_dig);
	return as_sindex_add_digest_to_sbin(sbin, val_dig);
}

as_sindex_status
as_sindex_add_long_from_asval(as_val *val, as_sindex_bin *sbin)
{
	if (!val) {
		return AS_SINDEX_ERR;
	}
	if (sbin->type != AS_PARTICLE_TYPE_INTEGER) {
		return AS_SINDEX_ERR;
	}
	
	as_integer *i = as_integer_fromval(val);
	if (!i) {
		return AS_SINDEX_ERR;
	}
	uint64_t int_val = (uint64_t)as_integer_get(i);
	return as_sindex_add_integer_to_sbin(sbin, int_val);
}

as_sindex_status
as_sindex_add_digest_from_asval(as_val *val, as_sindex_bin *sbin)
{
	if (!val) {
		return AS_SINDEX_ERR;
	}
	if (sbin->type != AS_PARTICLE_TYPE_STRING) {
		return AS_SINDEX_ERR;
	}

	as_string *s = as_string_fromval(val);
	if (!s) {
		return AS_SINDEX_ERR;
	}
	char * str_val = as_string_get(s);
	return as_sindex_add_string_to_sbin(sbin, str_val);
}

typedef as_sindex_status (*as_sindex_add_keytype_from_asval_fn)
(as_val *val, as_sindex_bin * sbin);
static const as_sindex_add_keytype_from_asval_fn 
			 as_sindex_add_keytype_from_asval[AS_SINDEX_KEY_TYPE_MAX] = {
	as_sindex_add_long_from_asval,
	as_sindex_add_digest_from_asval
};


as_sindex_status
as_sindex_add_asval_to_default_sindex(as_val *val, as_sindex_bin * sbin)
{
	return as_sindex_add_keytype_from_asval[as_sindex_key_type_from_pktype(sbin->type)](val, sbin);
}

typedef struct as_sindex_cdt_sbin_s {
	as_particle_type    type;
	as_sindex_bin * sbin;
} as_sindex_cdt_sbin;

static bool as_sindex_add_listvalues_foreach(as_val * element, void * udata)
{
	as_sindex_bin * sbin = (as_sindex_bin *)udata;
	as_sindex_add_keytype_from_asval[as_sindex_key_type_from_pktype(sbin->type)](element, sbin);
	return true;
}

as_sindex_status
as_sindex_add_asval_to_list_sindex(as_val *val, as_sindex_bin * sbin)
{
	// If val type is not AS_LIST 
	// 		return AS_SINDEX_ERR
	// Else iterate through all values of list 
	// 		If type == AS_PARTICLE_TYPE_STRING
	// 			add all string type values to the sbin
	// 		If type == AS_PARTICLE_TYPE_INTEGER
	// 			add all integer type values to the sbin
	
	// If val type is not AS_LIST
	// 		return AS_SINDEX_ERR
	if (!val) {
		return AS_SINDEX_ERR;
	}
	if (val->type != AS_LIST) {
		return AS_SINDEX_ERR;
	}
	// Else iterate through all elements of map
	as_list * list               = as_list_fromval(val);
	if (as_list_foreach(list, as_sindex_add_listvalues_foreach, sbin)) {
		return AS_SINDEX_OK;
	}
	return AS_SINDEX_ERR;
}

static bool as_sindex_add_mapkeys_foreach(const as_val * key, const as_val * val, void * udata)
{
	as_sindex_bin * sbin = (as_sindex_bin *)udata;
	as_sindex_add_keytype_from_asval[as_sindex_key_type_from_pktype(sbin->type)]((as_val *)key, sbin);
	return true;
}

static bool as_sindex_add_mapvalues_foreach(const as_val * key, const as_val * val, void * udata)
{
	as_sindex_bin * sbin = (as_sindex_bin *)udata;
	as_sindex_add_keytype_from_asval[as_sindex_key_type_from_pktype(sbin->type)]((as_val *)val, sbin);
	return true;
}

as_sindex_status	
as_sindex_add_asval_to_mapkeys_sindex(as_val *val, as_sindex_bin * sbin)
{
	// If val type is not AS_MAP
	// 		return AS_SINDEX_ERR
	// 		Defensive check. Should not happen.
	if (!val) {
		return AS_SINDEX_ERR;
	}
	if (val->type != AS_MAP) {
		cf_warning(AS_SINDEX, "Unexpected wrong type %d", val->type);
		return AS_SINDEX_ERR;
	}

	// Else iterate through all keys of map
	as_map * map                   = as_map_fromval(val);
	if (as_map_foreach(map, as_sindex_add_mapkeys_foreach, sbin)) {
		return AS_SINDEX_OK;
	}
	return AS_SINDEX_ERR;
}

as_sindex_status
as_sindex_add_asval_to_mapvalues_sindex(as_val *val, as_sindex_bin * sbin)
{
	// If val type is not AS_MAP
	// 		return AS_SINDEX_ERR
	// Else iterate through all values of all keys of the map
	// 		If type == AS_PARTICLE_TYPE_STRING
	// 			add all string type values to the sbin
	// 		If type == AS_PARTICLE_TYPE_INTEGER
	// 			add all integer type values to the sbin
	
	// If val type is not AS_MAP
	// 		return AS_SINDEX_ERR
	if (!val) {
		return AS_SINDEX_ERR;
	}
	if (val->type != AS_MAP) {
		return AS_SINDEX_ERR;
	}
	// Else iterate through all keys, values of map
	as_map * map                  = as_map_fromval(val);
	if (as_map_foreach(map, as_sindex_add_mapvalues_foreach, sbin)) {
		return AS_SINDEX_OK;
	}
	return AS_SINDEX_ERR;
}

typedef as_sindex_status (*as_sindex_add_asval_to_itype_sindex_fn)
(as_val *val, as_sindex_bin * sbin);
static const as_sindex_add_asval_to_itype_sindex_fn 
			 as_sindex_add_asval_to_itype_sindex[AS_SINDEX_ITYPE_MAX] = {
	as_sindex_add_asval_to_default_sindex,
	as_sindex_add_asval_to_list_sindex,
	as_sindex_add_asval_to_mapkeys_sindex,
	as_sindex_add_asval_to_mapvalues_sindex
};

as_sindex_status
as_sindex_add_diff_asval_to_default_sindex(as_val * old_val, as_val *new_val, as_sindex_bin * sbin, int * found)
{
	// If both old val and new val have the same expected type
	// Then compare the values and add it to the sbin accodingly.
	// Else add them separately to different bins if possible.

	int simatch = sbin->simatch;
	as_val_t expected_type = AS_UNDEF;
	as_particle_type type = sbin->type;
	if (type == AS_PARTICLE_TYPE_STRING) {
		expected_type = AS_STRING;
	}
	else if (type == AS_PARTICLE_TYPE_INTEGER) {
		expected_type = AS_INTEGER;
	}
	else {
		return AS_SINDEX_OK;
	}

	// If both old val and new val have the same expected type
	// Then compare the values and add it to the sbin accodingly.
	if (old_val && new_val) {
		if (old_val->type == expected_type && new_val->type == expected_type) {
			if (type == AS_PARTICLE_TYPE_STRING) {
				as_string *old_s = as_string_fromval(old_val);
				as_string *new_s = as_string_fromval(new_val);
				if (!old_s || !new_s) {
					return AS_SINDEX_OK;
				}
				char * old_str = as_string_get(old_s);
				char * new_str = as_string_get(new_s);

				if (strlen(old_str) != strlen(new_str)) {
					if (memcmp(old_str, new_str, strlen(old_str) + 1)) {
						sbin->op = AS_SINDEX_OP_DELETE;
						if (as_sindex_add_string_to_sbin(sbin, old_str) == AS_SINDEX_OK) {
							sbin++;
							as_sindex_init_sbin(sbin, AS_SINDEX_OP_INSERT, type, simatch);
							*found += 1;
						}
						if (as_sindex_add_string_to_sbin(sbin, new_str) == AS_SINDEX_OK) {
							*found += 1;
						}
					}
				}
			}
			else if (type == AS_PARTICLE_TYPE_INTEGER) {
				as_integer *old_i = as_integer_fromval(old_val);
				as_integer *new_i = as_integer_fromval(new_val);
				if (!old_i || !new_i) {
					return AS_SINDEX_OK;
				}
				uint64_t old_int = as_integer_get(old_i);
				uint64_t new_int = as_integer_get(new_i);

				if (old_int != new_int) {
					sbin->op = AS_SINDEX_OP_DELETE;
					if (as_sindex_add_integer_to_sbin(sbin, old_int) == AS_SINDEX_OK) {
						sbin++;
						as_sindex_init_sbin(sbin, AS_SINDEX_OP_INSERT, type, simatch);
						*found += 1;
					}
					if (as_sindex_add_integer_to_sbin(sbin, new_int) == AS_SINDEX_OK) {
						*found += 1;
					}
				}

			}
			return AS_SINDEX_OK;
		}
	}

	// Else add them separately to different bins if possible.
	as_sindex_init_sbin(sbin, AS_SINDEX_OP_DELETE, type, simatch);
	if (as_sindex_add_keytype_from_asval[as_sindex_key_type_from_pktype(sbin->type)](old_val, sbin) == AS_SINDEX_OK) {
		if (sbin->num_values) {
			*found     += 1;
			sbin        = sbin + *found;
		}
	}

	as_sindex_init_sbin(sbin, AS_SINDEX_OP_INSERT, type, simatch);
	if (as_sindex_add_keytype_from_asval[as_sindex_key_type_from_pktype(sbin->type)](new_val, sbin) == AS_SINDEX_OK) {
		if (sbin->num_values) {
			*found += 1;	
		}
	}
	return AS_SINDEX_OK;
}

#define AS_SINDEX_SBIN_HASH_SZ 256

typedef struct as_sindex_sbin_value_hash_s {
	shash              * value_hash;
	as_particle_type     type;
	as_sindex_bin  * sbin;
} as_sindex_sbin_value_hash;


static inline uint32_t
as_sindex_hash_fn(void* p_key)
{
	return (uint32_t)cf_hash_fnv(p_key, sizeof(uint32_t));
}

static bool as_sindex_list_to_hash(as_val * element, void * udata)
{
	// If the type and val type matches,
	// 		Add them to the hash
	as_sindex_sbin_value_hash * list_hash = (as_sindex_sbin_value_hash *)udata;
	shash * h                             =  list_hash->value_hash;

	if (list_hash->type == AS_PARTICLE_TYPE_STRING) {
		if (element->type == AS_STRING) {
			char * str_val = as_string_get(as_string_fromval(element));
			bool value     = true;
			if (shash_put(h, str_val, &value) != SHASH_OK) {
				cf_debug(AS_SINDEX, "shash put failed");
				return false;
			}
		}
	}
	else if (list_hash->type == AS_PARTICLE_TYPE_INTEGER) {
		if (element->type == AS_INTEGER) {
			uint64_t int_val = as_integer_get(as_integer_fromval(element));
			bool value = true;
			if (shash_put(h, &int_val, &value) != SHASH_OK) {
				cf_debug(AS_SINDEX, "shash put failed");
				return false;
			}
		}
	}
	return true;
}

static bool as_sindex_compare_list_hash(as_val * element, void * udata)
{
	// If the type and val type matches
	// 		check if the value exist in the hash.
	// 		If does not exist, add it to the sbin
	as_sindex_sbin_value_hash * list_comp_add = (as_sindex_sbin_value_hash *)udata;
	shash * h                               =  list_comp_add->value_hash;


	if (list_comp_add->type == AS_PARTICLE_TYPE_STRING) {
		if (element->type == AS_STRING) {
			char * str_val = as_string_get(as_string_fromval(element));
			bool value;
			if (shash_get(h, str_val, &value) != SHASH_OK) {
				as_sindex_add_string_to_sbin(list_comp_add->sbin, str_val);
			}
		}
	}
	else if (list_comp_add->type == AS_PARTICLE_TYPE_INTEGER) {
		if (element->type == AS_INTEGER) {
			uint64_t int_val = as_integer_get(as_integer_fromval(element));
			bool value;
			if (shash_get(h, &int_val, &value) != SHASH_OK) {
				as_sindex_add_integer_to_sbin(list_comp_add->sbin, int_val);
			}
		}
	}
	return true;
}

as_sindex_status
as_sindex_add_diff_asval_to_list_sindex(as_val * old_val, as_val *new_val, as_sindex_bin * sbin, int * found)
{
	// If both old val and new val have the same expected type
	//		Add all old values of type "type" to a old hash
	//		Add all new values of type "type" to a new hash
	//		Iterate through all the values in the old and check it exist or not in the new hash
	//		If it does not exist add it to the sbin with OP DELETE
	//		Iterate through all the values in the old and check it exist or not in the old hash 
	//		If it does not exist add it to the sbin with OP INSERT
	// Else add them separately to the sbins

	int data_size = 0;
	as_particle_type type = sbin->type;
	if (type == AS_PARTICLE_TYPE_STRING) {
		data_size = 20;
	}
	else if (type == AS_PARTICLE_TYPE_INTEGER) {
		data_size = 8;
	}
	else {
		cf_debug(AS_SINDEX, "Invalid data type %d", type);
		return AS_SINDEX_ERR;
	}
	int simatch =  sbin->simatch;
	// If both old val and new val have the same expected type
	if (old_val && new_val) {
		if (old_val->type == AS_LIST && new_val->type == AS_LIST) {
			as_list * old_list = as_list_fromval(old_val);
			as_list * new_list = as_list_fromval(new_val);	

			//		Add all old values of type "type" to a old hash
			as_sindex_sbin_value_hash old_sbin_hash;
			old_sbin_hash.type      = type;
			shash_create(&(old_sbin_hash.value_hash), as_sindex_hash_fn, data_size, 1, AS_SINDEX_SBIN_HASH_SZ, 0);
			as_list_foreach(old_list, as_sindex_list_to_hash, (void *)&old_sbin_hash);

			//		Add all new values of type "type" to a new hash	
			as_sindex_sbin_value_hash new_sbin_hash;
			new_sbin_hash.type      = type;
			shash_create(&(new_sbin_hash.value_hash), as_sindex_hash_fn, data_size, 1, AS_SINDEX_SBIN_HASH_SZ, 0);
			as_list_foreach(new_list, as_sindex_list_to_hash, (void *)&new_sbin_hash);

			//		Iterate through all the values in the old and check if it exist or not in the new hash
			//		If it does not exist add it to the sbin with OP DELETE
			as_sindex_init_sbin(sbin, AS_SINDEX_OP_INSERT, type, simatch);
			old_sbin_hash.sbin      = sbin;
			as_list_foreach(new_list, as_sindex_compare_list_hash, &old_sbin_hash);
			if (sbin->num_values) {
				*found     += 1;
				sbin        = sbin + 1;
			}

			//		Iterate through all the values in the old and check if it exist or not in the old hash 
			//		If it does not exist add it to the sbin with OP INSERT
			as_sindex_init_sbin(sbin, AS_SINDEX_OP_DELETE, type, simatch);
			new_sbin_hash.sbin      = sbin;
			as_list_foreach(old_list, as_sindex_compare_list_hash, &new_sbin_hash);
			if (sbin->num_values) {
				*found     += 1;
			}

			shash_destroy(old_sbin_hash.value_hash);
			shash_destroy(new_sbin_hash.value_hash);
		}
		return AS_SINDEX_OK;
	}

	// Else add them separately to the sbins
	as_sindex_init_sbin(sbin, AS_SINDEX_OP_DELETE, type, simatch);
	if (as_sindex_add_asval_to_list_sindex(old_val, sbin) == AS_SINDEX_OK) {
		if (sbin->num_values) {
			*found     += 1;
			sbin        = sbin + *found;
		}
	}

	as_sindex_init_sbin(sbin, AS_SINDEX_OP_INSERT, type, simatch);
	if (as_sindex_add_asval_to_list_sindex(new_val, sbin) == AS_SINDEX_OK) {
		if (sbin->num_values) {
			*found += 1;	
		}
	}
	return AS_SINDEX_OK;
}

static bool as_sindex_mapkeys_to_hash(const as_val * key, const as_val * val, void * udata)
{
	// If the type and val type matches,
	// 		Add them to the hash
	as_sindex_sbin_value_hash * map_hash = (as_sindex_sbin_value_hash *)udata;
	shash * h                            =  map_hash->value_hash;

	if (map_hash->type == AS_PARTICLE_TYPE_STRING) {
		if (key->type == AS_STRING) {
			char * str_val = as_string_get(as_string_fromval(key));
			bool value = true;
			if (shash_put(h, str_val, &value) != SHASH_OK) {
				cf_debug(AS_SINDEX, "shash put failed");
				return false;
			}
		}
	}
	else if (map_hash->type == AS_PARTICLE_TYPE_INTEGER) {
		if (key->type == AS_INTEGER) {
			bool value = true;
			uint64_t int_val = as_integer_get(as_integer_fromval(key));
			if (shash_put(h, &int_val, &value) != SHASH_OK) {
				cf_debug(AS_SINDEX, "shash put failed");
				return false;
			}
		}
	}

	return true;
}

static bool as_sindex_compare_mapkeys_hash(const as_val * key, const as_val * val, void * udata)
{
	// If the type and val type matches
	// 		check if the value exist in the hash.
	// 		If does not exist, add it to the sbin
	as_sindex_sbin_value_hash * map_comp_add = (as_sindex_sbin_value_hash *)udata;
	shash * h                              =  map_comp_add->value_hash;

	if (map_comp_add->type == AS_PARTICLE_TYPE_STRING) {
		if (key->type == AS_STRING) {
			char * str_val = as_string_get(as_string_fromval(key));
			bool value;
			if (shash_get(h, str_val, &value) != SHASH_OK) {
				as_sindex_add_string_to_sbin(map_comp_add->sbin, str_val);
			}
		}
	}
	else if (map_comp_add->type == AS_PARTICLE_TYPE_INTEGER) {
		if (key->type == AS_INTEGER) {
			uint64_t int_val = as_integer_get(as_integer_fromval(key));
			bool value;
			if (shash_get(h, &int_val, &value) != SHASH_OK) {
				as_sindex_add_integer_to_sbin(map_comp_add->sbin, int_val);
			}
		}
	}

	return true;
}

as_sindex_status
as_sindex_add_diff_asval_to_mapkeys_sindex(as_val * old_val, as_val * new_val, as_sindex_bin * sbin, int * found)
{
	// If both old val and new val have the same expected type
	//		Add all old values of type "type" to a old hash
	//		Add all new values of type "type" to a new hash
	//		Iterate through all the values in the old and check it exist or not in the new hash
	//		If it does not exist add it to the sbin with OP DELETE
	//		Iterate through all the values in the old and check it exist or not in the old hash 
	//		If it does not exist add it to the sbin with OP INSERT
	// Else add them separately to the sbins

	int data_size = 0;
	as_particle_type type = sbin->type;
	if (type == AS_PARTICLE_TYPE_STRING) {
		data_size = 20;
	}
	else if (type == AS_PARTICLE_TYPE_INTEGER) {
		data_size = 8;
	}
	else {
		cf_debug(AS_SINDEX, "Invalid data type %d", type);
		return AS_SINDEX_ERR;
	}
	int simatch = sbin->simatch;

	// If both old val and new val have the same expected type
	if (old_val && new_val) {
		if (old_val->type == AS_MAP && new_val->type == AS_MAP) {
			as_map * old_map = as_map_fromval(old_val);
			as_map * new_map = as_map_fromval(new_val);	

	//		Add all old values of type "type" to a old hash
			as_sindex_sbin_value_hash old_sbin_hash;
			old_sbin_hash.type      = type;
			shash_create(&(old_sbin_hash.value_hash), as_sindex_hash_fn, data_size, 1, AS_SINDEX_SBIN_HASH_SZ, 0);
			as_map_foreach(old_map, as_sindex_mapkeys_to_hash, &old_sbin_hash);

	//		Add all new values of type "type" to a new hash	
			as_sindex_sbin_value_hash new_sbin_hash;
			new_sbin_hash.type      = type;
			shash_create(&(new_sbin_hash.value_hash), as_sindex_hash_fn, data_size, 1, AS_SINDEX_SBIN_HASH_SZ, 0);
			as_map_foreach(new_map, as_sindex_mapkeys_to_hash, &new_sbin_hash);
	
	//		Iterate through all the values in the old and check if it exist or not in the new hash
	//		If it does not exist add it to the sbin with OP DELETE
			as_sindex_init_sbin(sbin, AS_SINDEX_OP_INSERT, type, simatch);
			old_sbin_hash.sbin = sbin;
			as_map_foreach(new_map, as_sindex_compare_mapkeys_hash, &old_sbin_hash);
			if (sbin->num_values) {
				*found     += 1;
				sbin        = sbin + 1;
			}

	//		Iterate through all the values in the old and check if it exist or not in the old hash 
	//		If it does not exist add it to the sbin with OP INSERT
			as_sindex_init_sbin(sbin, AS_SINDEX_OP_DELETE, type, simatch);
			new_sbin_hash.sbin = sbin;
			as_map_foreach(old_map, as_sindex_compare_mapkeys_hash, &new_sbin_hash);
			if (sbin->num_values) {
				*found     += 1;
			}

			shash_destroy(old_sbin_hash.value_hash);
			shash_destroy(new_sbin_hash.value_hash);
		}
		return AS_SINDEX_OK;
	}

	// Else add them separately to the sbins
	sbin->op = AS_SINDEX_OP_DELETE;
	if (as_sindex_add_asval_to_mapkeys_sindex(old_val, sbin) == AS_SINDEX_OK) {
		if (sbin->num_values) {
			*found     += 1;
			sbin        = sbin + *found;
			as_sindex_init_sbin(sbin, AS_SINDEX_OP_INSERT, type, simatch);
		}
	}

	if (as_sindex_add_asval_to_mapkeys_sindex(new_val, sbin) == AS_SINDEX_OK) {
		if (sbin->num_values) {
			*found += 1;	
		}
	}

	return AS_SINDEX_OK;
}

static bool as_sindex_mapvalues_to_hash(const as_val * key, const as_val * value, void * udata)
{
	// If the type and val type matches,
	// 		Add them to the hash
	as_sindex_sbin_value_hash * map_hash = (as_sindex_sbin_value_hash *)udata;
	shash * h                            =  map_hash->value_hash;

	if (map_hash->type == AS_PARTICLE_TYPE_STRING) {
		if (value->type == AS_STRING) {
			char * str_val = as_string_get(as_string_fromval(value));
			bool value = true;
			if (shash_put(h, str_val, &value) != SHASH_OK) {
				cf_debug(AS_SINDEX, "shash put failed");
				return false;
			}
		}
	}
	else if (map_hash->type == AS_PARTICLE_TYPE_INTEGER) {
		if (value->type == AS_INTEGER) {
			bool hash_value = true;
			uint64_t int_val = as_integer_get(as_integer_fromval(value));
			if (shash_put(h, &int_val, &hash_value) != SHASH_OK) {
				cf_debug(AS_SINDEX, "shash put failed");
				return false;
			}
		}
	}

	return true;
}

static bool as_sindex_compare_mapvalues_hash(const as_val * key, const as_val * value, void * udata)
{
	// If the type and val type matches
	// 		check if the value exist in the hash.
	// 		If does not exist, add it to the sbin
	as_sindex_sbin_value_hash * map_comp_add = (as_sindex_sbin_value_hash *)udata;
	shash * h                              =  map_comp_add->value_hash;

	if (map_comp_add->type == AS_PARTICLE_TYPE_STRING) {
		if (value->type == AS_STRING) {
			char * str_val = as_string_get(as_string_fromval(value));
			bool value;
			if (shash_get(h, str_val, &value) != SHASH_OK) {
				as_sindex_add_string_to_sbin(map_comp_add->sbin, str_val);
			}
		}
	}
	else if (map_comp_add->type == AS_PARTICLE_TYPE_INTEGER) {
		if (value->type == AS_INTEGER) {
			uint64_t int_val = as_integer_get(as_integer_fromval(value));
			bool value;
			if (shash_get(h, &int_val, &value) != SHASH_OK) {
				as_sindex_add_integer_to_sbin(map_comp_add->sbin, int_val);
			}
		}
	}

	return true;
}

as_sindex_status
as_sindex_add_diff_asval_to_mapvalues_sindex(as_val * old_val, as_val * new_val, as_sindex_bin * sbin, int * found)
{
	// If both old val and new val have the same expected type
	//		Add all old values of type "type" to a old hash
	//		Add all new values of type "type" to a new hash
	//		Iterate through all the values in the old and check it exist or not in the new hash
	//		If it does not exist add it to the sbin with OP DELETE
	//		Iterate through all the values in the old and check it exist or not in the old hash 
	//		If it does not exist add it to the sbin with OP INSERT
	// Else add them separately to the sbins

	int data_size = 0;
	as_particle_type type = sbin->type;
	if (type == AS_PARTICLE_TYPE_STRING) {
		data_size = 20;
	}
	else if (type == AS_PARTICLE_TYPE_INTEGER) {
		data_size = 8;
	}
	else {
		cf_debug(AS_SINDEX, "Invalid data type %d", type);
		return AS_SINDEX_ERR;
	}
	int simatch = sbin->simatch;

	// If both old val and new val have the same expected type
	if (old_val && new_val) {
		if (old_val->type == AS_MAP && new_val->type == AS_MAP) {
			as_map * old_map = as_map_fromval(old_val);
			as_map * new_map = as_map_fromval(new_val);	

	//		Add all old values of type "type" to a old hash
			as_sindex_sbin_value_hash old_sbin_hash;
			old_sbin_hash.type      = type;
			shash_create(&(old_sbin_hash.value_hash), as_sindex_hash_fn, data_size, 1, AS_SINDEX_SBIN_HASH_SZ, 0);
			as_map_foreach(old_map, as_sindex_mapvalues_to_hash, &old_sbin_hash);

	//		Add all new values of type "type" to a new hash	
			as_sindex_sbin_value_hash new_sbin_hash;
			new_sbin_hash.type      = type;
			shash_create(&(new_sbin_hash.value_hash), as_sindex_hash_fn, data_size, 1, AS_SINDEX_SBIN_HASH_SZ, 0);
			as_map_foreach(new_map, as_sindex_mapvalues_to_hash, &new_sbin_hash);
	
	//		Iterate through all the values in the old and check if it exist or not in the new hash
	//		If it does not exist add it to the sbin with OP DELETE
			as_sindex_init_sbin(sbin, AS_SINDEX_OP_INSERT, type, simatch);
			old_sbin_hash.sbin = sbin;
			as_map_foreach(new_map, as_sindex_compare_mapvalues_hash, &old_sbin_hash);
			if (sbin->num_values) {
				*found     += 1;
				sbin        = sbin + 1;
			}

	//		Iterate through all the values in the old and check if it exist or not in the old hash 
	//		If it does not exist add it to the sbin with OP INSERT
			as_sindex_init_sbin(sbin, AS_SINDEX_OP_DELETE, type, simatch);
			new_sbin_hash.sbin = sbin;
			as_map_foreach(old_map, as_sindex_compare_mapvalues_hash, &new_sbin_hash);
			if (sbin->num_values) {
				*found     += 1;
			}

			shash_destroy(old_sbin_hash.value_hash);
			shash_destroy(new_sbin_hash.value_hash);
		}
		return AS_SINDEX_OK;
	}

	// Else add them separately to the sbins
	as_sindex_init_sbin(sbin, AS_SINDEX_OP_DELETE, type, simatch);
	if (as_sindex_add_asval_to_mapvalues_sindex(old_val, sbin) == AS_SINDEX_OK) {
		if (sbin->num_values) {
			*found     += 1;
			sbin        = sbin + *found;
		}
	}

	as_sindex_init_sbin(sbin, AS_SINDEX_OP_INSERT, type, simatch);
	if (as_sindex_add_asval_to_mapvalues_sindex(new_val, sbin) == AS_SINDEX_OK) {
		if (sbin->num_values) {
			*found += 1;	
		}
	}
	return AS_SINDEX_OK;
}

typedef as_sindex_status (*as_sindex_add_diff_asval_to_itype_sindex_fn)
			(as_val * old_val, as_val * new_val, as_sindex_bin * sbin, int * found);
			static const as_sindex_add_diff_asval_to_itype_sindex_fn 
			as_sindex_add_diff_asval_to_itype_sindex[AS_SINDEX_ITYPE_MAX] = {
	as_sindex_add_diff_asval_to_default_sindex,
	as_sindex_add_diff_asval_to_list_sindex,
	as_sindex_add_diff_asval_to_mapkeys_sindex,
	as_sindex_add_diff_asval_to_mapvalues_sindex
};

as_val * as_val_frombuf(byte *buf, uint32_t sz)
{
	as_val * v = NULL;
	as_buffer     asbuf;
	as_buffer_init(&asbuf);
	as_serializer s;
	as_msgpack_init(&s);

	asbuf.data = buf;
	asbuf.capacity = sz;
	asbuf.size = sz;

	as_serializer_deserialize(&s, &asbuf, &v);
	as_serializer_destroy(&s);
	return v;
}

int
as_sindex_sbin_from_sindex(as_sindex * si, as_bin *b, as_sindex_bin * sbin, as_val ** cdt_asval, 
					byte * buf, uint32_t buf_sz, as_particle_type type, bool from_buf)
{
	as_sindex_metadata * imd    = si->imd;
	as_particle_type imd_btype  = as_sindex_pktype_from_sktype(imd->btype[0]);
	bool deserialized           = !(*cdt_asval) ? false : true;
	as_val * cdt_val            = * cdt_asval;
	uint32_t  valsz             = 0;
	int sindex_found            = 0;
	as_particle_type bin_type   = 0;
	bool found = false;
	if (from_buf) {
		bin_type                = type;
	}
	else {
		bin_type                = as_bin_get_particle_type(b);
	}
	
	//		Prepare si
	// 		If path_length == 0
	if (imd->path_length == 0) {
		// 			If itype == AS_SINDEX_ITYPE_DEFAULT and bin_type == STRING OR INTEGER
		// 				Add the value to the sbin.
		if (imd->itype == AS_SINDEX_ITYPE_DEFAULT && bin_type == imd_btype) {
			if (bin_type == AS_PARTICLE_TYPE_INTEGER) {
				found = true;
				uint64_t int_val = 0;
				if (from_buf) {
					int_val =  __be64_to_cpup((void*)buf);
				}
				else {
					as_particle_tobuf(b, 0, &valsz);	
					as_particle_tobuf(b, (byte *)&sbin->value.int_val, &valsz);
					int_val    = __cpu_to_be64(sbin->value.int_val);
				}

				if (as_sindex_add_integer_to_sbin(sbin, int_val) == AS_SINDEX_OK) {
					if (sbin->num_values) {
						sindex_found++;
					}
				}
			}	
			else if (bin_type == AS_PARTICLE_TYPE_STRING) {
				found = true;
				byte* bin_val;
				bool valid_str = true;
				cf_digest buf_dig;
				if (from_buf) {
					if ( buf_sz < 0 || buf_sz > AS_SINDEX_MAX_STRING_KSIZE) {
						cf_warning( AS_SINDEX, "sindex key size out of bounds %d ", buf_sz);
						valid_str = false;
					}
					else {
						cf_digest_compute(buf, buf_sz, &buf_dig);
					}
				}
				else {
					as_particle_tobuf(b, 0, &valsz);
					if ( valsz < 0 || valsz > AS_SINDEX_MAX_STRING_KSIZE) {
						cf_warning( AS_SINDEX, "sindex key size out of bounds %d ", valsz);
						valid_str = false;
					}
					else {
						as_particle_p_get(b, &bin_val, &valsz);
						cf_digest_compute(bin_val, valsz, &buf_dig);
					}
				}
				if (valid_str) {					
					if (as_sindex_add_digest_to_sbin(sbin, buf_dig) == AS_SINDEX_OK) {
						if (sbin->num_values) {
							sindex_found++;
						}
					}
				}
			}
		}
	}
	// 		Else if path_length > 0 OR type == MAP or LIST 
	// 			Deserialize the bin if have not deserialized it yet.
	//			Extract as_val from path within the bin.
	//			Add the values to the sbin.
	if (!found) {
		if (bin_type == AS_PARTICLE_TYPE_MAP || bin_type == AS_PARTICLE_TYPE_LIST) {
			if (! deserialized) {
				if (from_buf) {
					cdt_val =  as_val_frombuf(buf, buf_sz);
				}
				else {
					cdt_val   = as_val_frombin(b);
				}
				deserialized = true;
			}
			as_val * res_val   = as_sindex_extract_val_from_path(imd, cdt_val);
			if (!res_val) {
				goto END;
			}
			if (as_sindex_add_asval_to_itype_sindex[imd->itype](res_val, sbin) == AS_SINDEX_OK) {
				if (sbin->num_values) {
					sindex_found++;
				}
			}
		}
	}
END:
	*cdt_asval = cdt_val;
	return sindex_found;	
}

// Returns the number of sindex found
int
as_sindex_sbins_from_bin_buf(as_namespace *ns, const char *set, as_bin *b, as_sindex_bin * start_sbin, 
					byte * buf, uint32_t buf_sz, as_particle_type type, as_sindex_op op, bool from_buf)
{
	// Check the sindex bit array.
	// If there is not sindex present on this bin return 0
	// Get the simatch_ll from set_binid_hash
	// If simatch_ll is NULL return 0
	// Iterate through simatch_ll
	// 		If path_length == 0
	// 			If itype == AS_SINDEX_ITYPE_DEFAULT and bin_type == STRING OR INTEGER
	// 				Add the value to the sbin.
	//			If itype == AS_SINDEX_ITYPE_MAP or AS_SINDEX_ITYPE_INVMAP and type = MAP
	//	 			Deserialize the bin if have not deserialized it yet.
	//				Extract as_val from path within the bin
	//				Add them to the sbin.
	// 			If itype == AS_SINDEX_ITYPE_LIST and type = LIST
	//	 			Deserialize the bin if have not deserialized it yet.
	//				Extract as_val from path within the bin.
	//				Add the values to the sbin.
	// 		Else if path_length > 0 and type == MAP or LIST 
	// 			Deserialize the bin if have not deserialized it yet.
	//			Extract as_val from path within the bin.
	//			Add the values to the sbin.
	// Return the number of sbins found.

	int sindex_found = 0;
	if (!b) {
		cf_warning(AS_SINDEX, "Null Bin Passed, No sbin created");
		return sindex_found;
	}
	if (!ns) {
		cf_warning(AS_SINDEX, "NULL Namespace Passed");
		return sindex_found;
	}
	if (!from_buf && !as_bin_inuse(b)) {
		return sindex_found;
	}

	// Check the sindex bit array.
	// If there is not sindex present on this bin return 0
	if (!as_sindex_binid_has_sindex(ns, b->id) ) {
		return sindex_found;
	}

	// Get the simatch_ll from set_binid_hash
	cf_ll * simatch_ll  = NULL;
	as_sindex__simatch_list_by_set_binid(ns, set, b->id, &simatch_ll);

	// If simatch_ll is NULL return 0
	if (!simatch_ll) {
		return sindex_found;
	}

	// Iterate through simatch_ll
	cf_ll_element             * ele    = cf_ll_get_head(simatch_ll);
	sindex_set_binid_hash_ele * si_ele = NULL;
	int                        simatch = -1;
	as_sindex                 * si     = NULL;
	as_val                   * cdt_val = NULL;
	int                   sbins_in_si  = 0;
	while (ele) {
		si_ele                = (sindex_set_binid_hash_ele *) ele;
		simatch               = si_ele->simatch;
		si                    = &ns->sindex[simatch];
		AS_SINDEX_RESERVE(si);   
		as_sindex_init_sbin(&start_sbin[sindex_found], op,  as_sindex_pktype_from_sktype(si->imd->btype[0]), simatch);
		sbins_in_si          = as_sindex_sbin_from_sindex(si, b, &start_sbin[sindex_found], &cdt_val, buf, buf_sz, type, from_buf);
		if (sbins_in_si > 0) {
			sindex_found += sbins_in_si;
			// AS_SINDEX_RELEASE will happen after sindex tree has been updated	
		}
		else {
			AS_SINDEX_RELEASE(si);
		}
		ele                   = ele->next;
	}
	// Return the number of sbin found.
	return sindex_found;
}

int
as_sindex_sbins_from_bin(as_namespace *ns, const char *set, as_bin *b, as_sindex_bin * start_sbin, as_sindex_op op)
{
	return as_sindex_sbins_from_bin_buf(ns, set, b, start_sbin, NULL, 0, 0, op, false);
}

int
as_sindex_sbins_from_buf(as_namespace *ns, const char *set, as_bin *b, as_sindex_bin * start_sbin, 
					byte * buf, uint32_t buf_sz, as_particle_type type, as_sindex_op op)
{
	return as_sindex_sbins_from_bin_buf(ns, set, b, start_sbin, buf, buf_sz, type, op, true);
}


int
as_sindex_diff_sbins_from_sindex(as_sindex * si, as_bin * b, byte * buf, uint32_t buf_sz, as_particle_type type, 
		as_sindex_bin * sbin, as_val ** bin_val, as_val ** buf_val, bool * deserialized)
{
	as_sindex_metadata * imd       = si->imd;
	as_particle_type   imd_btype = as_sindex_pktype_from_sktype(imd->btype[0]);
	int sindex_found = 0;
	bool found = false;
	int simatch = si->simatch;
	uint32_t valsz = 0;
	as_particle_type bin_type = type;
	if (imd->path_length == 0 ) {
		// 			If itype == AS_SINDEX_ITYPE_DEFAULT and bin_type == STRING OR INTEGER
		// 				Compare the basic value of both bin and msgop
		//				If it changes add to a sbin.
		if (imd->itype == AS_SINDEX_ITYPE_DEFAULT ) {
			if (type == AS_PARTICLE_TYPE_INTEGER) {
				found = true;
				uint64_t buf_int = __be64_to_cpup((void*)buf);
				uint64_t bin_int = 0;
				as_particle_tobuf(b, 0, &valsz);
				as_particle_tobuf(b, (byte *)&bin_int, &valsz);
				bin_int    = __cpu_to_be64(bin_int);
				if (buf_int != bin_int) {
					as_sindex_init_sbin(sbin, AS_SINDEX_OP_DELETE, imd_btype, simatch);
					if (as_sindex_add_integer_to_sbin(sbin, bin_int) == AS_SINDEX_OK) {
						if (sbin->num_values) {
							sindex_found++;
							sbin = sbin + sindex_found;
						}
					}

					as_sindex_init_sbin(sbin, AS_SINDEX_OP_INSERT, imd_btype, simatch);
					if (as_sindex_add_integer_to_sbin(sbin, buf_int) == AS_SINDEX_OK) {
						if (sbin->num_values) {
							sindex_found++;
						}
					}
				}
			}
			else if (type == AS_PARTICLE_TYPE_STRING) {
				found = true;
				bool valid_binstr = true;
				bool valid_bufstr = true;
				byte* bin_str;
				cf_digest bin_dig, buf_dig;
				bool has_changed = true;
				if ( buf_sz < 0 || buf_sz > AS_SINDEX_MAX_STRING_KSIZE) {
					cf_warning( AS_SINDEX, "sindex key size out of bounds %d ", buf_sz);
					valid_bufstr = false;
				}
				else {
					cf_digest_compute(buf, buf_sz, &buf_dig);
				}

				as_particle_tobuf(b, 0, &valsz);
				if ( valsz < 0 || valsz > AS_SINDEX_MAX_STRING_KSIZE) {
					cf_warning( AS_SINDEX, "sindex key size out of bounds %d ", valsz);
					valid_binstr = false;
				}
				else {
					as_particle_p_get( b, &bin_str, &valsz);
					cf_digest_compute(bin_str, valsz, &bin_dig);
				}

				if (valid_bufstr && valid_binstr) {
					has_changed = memcmp(&buf_dig, &bin_dig, sizeof(cf_digest)) ? true : false;
				}

				if (has_changed) {
					if (valid_binstr) {
						as_sindex_init_sbin(sbin, AS_SINDEX_OP_DELETE, imd_btype, simatch);
						if (as_sindex_add_digest_to_sbin(sbin, bin_dig) == AS_SINDEX_OK) {
							if (sbin->num_values) {
								sindex_found++;
								sbin = sbin + sindex_found;
							}
						}
					}
					if (valid_bufstr) {
						as_sindex_init_sbin(sbin, AS_SINDEX_OP_INSERT, imd_btype, simatch);
						if (as_sindex_add_digest_to_sbin(sbin, buf_dig) == AS_SINDEX_OK) {
							if (sbin->num_values) {
								sindex_found++;
							}
						}
					}
				}
			}
		}
	}

	// 		Else if path_length > 0 OR type == MAP or LIST 
	// 			Deserialize the existing_bin and incoming_bin if have not deserialized it yet.
	//			Extract as_val from path within the bin and buf
	//			Compare the values in both vals and add them to the sbin.	
	if (!found && (bin_type == AS_PARTICLE_TYPE_MAP || bin_type == AS_PARTICLE_TYPE_LIST)) {
		if (!*deserialized) {
			*buf_val      = as_val_frombuf(buf, buf_sz);
			*bin_val      = as_val_frombin(b);
			*deserialized = true;
		}
		as_val * path_binval   = as_sindex_extract_val_from_path(imd, *bin_val);
		as_val * path_bufval   = as_sindex_extract_val_from_path(imd, *buf_val);	
		int found = 0;
		as_sindex_init_sbin(sbin, AS_SINDEX_OP_INSERT, imd_btype, simatch);			
		if (path_binval || path_bufval) {
			if (as_sindex_add_diff_asval_to_itype_sindex[imd->itype]
					(path_binval, path_bufval, sbin, &found) == AS_SINDEX_OK) {
				sindex_found += found;
			}
		}
	}
	return sindex_found;
}


int
as_sindex_diff_sbins_from_buf(as_namespace * ns, const char * set, as_bin * b, byte * buf, uint32_t buf_sz,
		as_particle_type type, as_sindex_bin * start_sbin)
{
	// Check if this bin has alteast one sindex over it.
	// If buf is null return the sbins from the bin.
	// If type of bins are not same, then get the sbins from both bins and msgop and send them back.
	// Get the simatch_ll from set_binid_hash
	// If simatch_ll is NULL return 0
	// Iterate through simatch_ll
	// 		If path_length == 0
	// 			If itype == AS_SINDEX_ITYPE_DEFAULT and bin_type == STRING OR INTEGER
	// 				Compare the basic value of both bin and msgop
	//				If it changes add to a sbin.
	//			If itype == AS_SINDEX_ITYPE_MAP or AS_SINDEX_ITYPE_INVMAP and type = MAP
	//	 			Deserialize the existing_bin and incoming_bin if have not deserialized it yet.
	//				Extract as_val from path within the bin and buf
	//				Compare the values in both vals and add them to the sbin.
	// 			If itype == AS_SINDEX_ITYPE_LIST and type = LIST
	//	 			Deserialize the existing_bin and incoming_bin if have not deserialized it yet.
	//				Extract as_val from path within the bin and buf
	//				Compare the values in both vals and add them to the sbin.
	// 		Else if path_length > 0 and type == MAP or LIST 
	// 			Deserialize the existing_bin and incoming_bin if have not deserialized it yet.
	//			Extract as_val from path within the bin and buf
	//			Compare the values in both vals and add them to the sbin.
	// Return the number of sbins found.

	int sindex_found = 0;

	// Do preliminary checks
	if (!b) {
		cf_warning(AS_SINDEX, "Null Bin Passed, No sbin created");
		return sindex_found;
	}
	if (!ns) {
		cf_warning(AS_SINDEX, "NULL Namespace Passed");
		return sindex_found;
	}
	if (!as_bin_inuse(b)) {
		return sindex_found;
	}

	// Check if this bin has alteast one sindex over it.
	if (!as_sindex_binid_has_sindex(ns, b->id) ) {
		 return sindex_found;
	}

	// If buf is null return the sbins from the bin.
	if (!buf) {
		sindex_found += as_sindex_sbins_from_bin(ns, set, b, start_sbin + sindex_found, AS_SINDEX_OP_DELETE);
		return sindex_found;	
	}

	// If type of bins are not same, then both cannot have values in the same index.
	// Get the sbins from both bins and buf and send them back.
	if (type != as_bin_get_particle_type(b)) {
		sindex_found += as_sindex_sbins_from_bin(ns, set, b, start_sbin + sindex_found, AS_SINDEX_OP_DELETE);
		sindex_found += as_sindex_sbins_from_buf(ns, set, b, start_sbin + sindex_found, buf, buf_sz, type, AS_SINDEX_OP_INSERT);
		return sindex_found;
	}

	// Get the simatch_ll from set_binid_hash
	cf_ll * simatch_ll = NULL;
	as_sindex__simatch_list_by_set_binid(ns, set, b->id, &simatch_ll);
	// If simatch_ll is NULL return 0
	if (!simatch_ll) {
		return sindex_found;
	}

	// Iterate through simatch_ll
	cf_ll_element             * ele    = cf_ll_get_head(simatch_ll);
	sindex_set_binid_hash_ele * si_ele = NULL;
	int                        simatch = -1;
	as_sindex                 * si     = NULL;
	as_val * buf_val                   = NULL;
	as_val * bin_val                   = NULL;
	bool                  deserialized = false;
	as_sindex_bin             * sbin   = NULL;
	int                    sbins_in_si = 0;
	while (ele) {
		si_ele        = (sindex_set_binid_hash_ele *) ele;
		simatch       = si_ele->simatch;
		si            = &ns->sindex[simatch];
		sbin          = start_sbin + sindex_found;
		AS_SINDEX_RESERVE(si);
		sbins_in_si  = as_sindex_diff_sbins_from_sindex(si, b, buf, buf_sz, type, sbin, &bin_val, &buf_val, &deserialized);
		if (sbins_in_si > 0) {
			sindex_found += sbins_in_si;
			if (sbins_in_si > 1) {
			// Two ops (INSERT AND DELETE)are going to happen on the same index. we need to reserve it twice.
				AS_SINDEX_RESERVE(si);
			}
		}
		else {
			AS_SINDEX_RELEASE(si);
		}
		ele           = ele->next;
	}
	return sindex_found;
}

/*
 * returns number of sbins found.
 */
int
as_sindex_sbins_from_rd(as_storage_rd *rd, uint16_t from_bin, uint16_t to_bin, as_sindex_bin sbins[], as_sindex_op op)
{
	uint16_t count  = 0;
	for (uint16_t i = from_bin; i < to_bin; i++) {
		as_bin *b   = &rd->bins[i];
		count      += as_sindex_sbins_from_bin(rd->ns, as_index_get_set_name(rd->r, rd->ns), b, &sbins[count], op);
	}
	return count;
}

int
as_sindex_sbin_free(as_sindex_bin *sbin)
{
	uint32_t datasz = 0;
	if (sbin->to_free) {
		if (sbin->type == AS_PARTICLE_TYPE_INTEGER) {
			datasz = sizeof(uint64_t);
		}
		else  if (sbin->type == AS_PARTICLE_TYPE_STRING){
			datasz = sizeof(cf_digest);
		}
		else {
			cf_debug(AS_SINDEX, "sbin free got invalid dtaa type in sbin %d", sbin->type);
			return AS_SINDEX_ERR;
		}
		cf_free(sbin->values);
	}
    return AS_SINDEX_OK;
}

int
as_sindex_sbin_freeall(as_sindex_bin *sbin, int numbins)
{
	for (int i = 0; i < numbins; i++)  {
		as_sindex_sbin_free(&sbin[i]);
	}
	return AS_SINDEX_OK;
}

/*
 * Function to decide if current node has partition of the passed int digest
 * valid for returning result. Used by secondary index scan to filter out digest
 */
bool
as_sindex_partition_isactive(as_namespace *ns, cf_digest *digest)
{
	as_partition *p = NULL;
	cf_assert(ns, AS_SINDEX, CF_CRITICAL, "invalid namespace");
	int pid = as_partition_getid(*(digest));
	p = &ns->partitions[pid];

	if (0 != pthread_mutex_lock(&p->lock))
		cf_crash(AS_SINDEX, "couldn't acquire partition state lock: %s", cf_strerror(errno));

	bool is_active = (p->qnode == g_config.self_node);

	if (0 != pthread_mutex_unlock(&p->lock))
		cf_crash(AS_SINDEX, "couldn't release partition state lock: %s", cf_strerror(errno));

	return is_active;
}


/* This find out of the record can be defragged 
 * AS_SINDEX_GC_ERROR if found and cannot defrag
 * AS_SINDEX_GC_OK if can defrag
 * AS_SINDEX_GC_SKIP_ITERATION if skip current gc iteration. (partition lock timed out)
 */  
as_sindex_gc_status
as_sindex_can_defrag_record(as_namespace *ns, cf_digest *keyd)
{
	as_partition_reservation rsv;
	as_partition_id pid = as_partition_getid(*keyd);
	
	int timeout = 2; // 2 ms
	if (as_partition_reserve_migrate_timeout(ns, pid, &rsv, 0, timeout) != 0 ) {
		cf_atomic_int_add(&g_config.sindex_gc_timedout, 1);
		return AS_SINDEX_GC_SKIP_ITERATION;
	}

	int rv = AS_SINDEX_GC_ERROR;
	if (as_record_exists(rsv.tree, keyd, rsv.ns) != 0) {
		rv = AS_SINDEX_GC_OK;
	}
	as_partition_release(&rsv);
	return rv;

}

/*
 * Function as_sindex_isactive
 *
 * Returns sindex state
 */
inline bool as_sindex_isactive(as_sindex *si)
{
	if ((!si) || (!si->imd)) return FALSE;
	bool ret;
	if (si->state == AS_SINDEX_ACTIVE) {
		ret = TRUE;
	} else {
		ret = FALSE;
	}
	return ret;
}

int
as_sindex_histogram_dumpall(as_namespace *ns)
{
	if (!ns)
		return AS_SINDEX_ERR_PARAM;
	SINDEX_GRLOCK();

	for (int i = 0; i < ns->sindex_cnt; i++) {
		if (ns->sindex[i].state != AS_SINDEX_ACTIVE) continue;
		if (!ns->sindex[i].enable_histogram)         continue;
		as_sindex *si = &ns->sindex[i];
		if (si->stats._write_hist)
			histogram_dump(si->stats._write_hist);
		if (si->stats._delete_hist)
			histogram_dump(si->stats._delete_hist);
		if (si->stats._query_hist)
			histogram_dump(si->stats._query_hist);
		if (si->stats._query_batch_lookup)
			histogram_dump(si->stats._query_batch_lookup);
		if (si->stats._query_batch_io)
			histogram_dump(si->stats._query_batch_io);
		if (si->stats._query_rcnt_hist)
			histogram_dump(si->stats._query_rcnt_hist);
		if (si->stats._query_diff_hist)
			histogram_dump(si->stats._query_diff_hist);
	}
	SINDEX_GUNLOCK();
	return AS_SINDEX_OK;
}

int
as_sindex_histogram_enable(as_namespace *ns, as_sindex_metadata *imd, bool enable)
{
	if (!ns)
		return AS_SINDEX_ERR_PARAM;

	as_sindex *si = as_sindex_lookup_by_iname(ns, imd->iname, 0);
	if (!si) {
		return AS_SINDEX_ERR_NOTFOUND;
	}

	si->enable_histogram = enable;
	AS_SINDEX_RELEASE(si);
	return AS_SINDEX_OK;
}

/*
 * Function to check to make sure if two bins match.
 * Returns true if it matches
 */
/*
bool
as_sindex_sbin_match(as_sindex_bin *b1, as_sindex_bin *b2)
{
	if (!b1 || !b2)                                         return false;
	if (b1->id    != b2->id)                                return false;
	if (b1->type  != b2->type)                              return false;

	if ((b1->type == AS_PARTICLE_TYPE_INTEGER)
			&& (b1->u.i64 != b2->u.i64))                    return false;
	if ((b1->type == AS_PARTICLE_TYPE_STRING)
			&& (memcmp(&b1->digest, &b2->digest, AS_DIGEST_KEY_SZ)))  return false;

	return true;
}
*/

/*
 * ACCOUNTING ACCOUNTING ACCOUNTING
 *
 * Internal function API for tracking sindex memory usage. This get called
 * from inside Aerospike Index.
 *
 * TODO: Make accounting subsystem cache friendly. At high speed it
 *       cache misses it causes starts to matter
 *
 * Reserve locally first then globally
 */
bool
as_sindex_reserve_data_memory(as_sindex_metadata *imd, uint64_t bytes)
{
	if (!bytes)                           return true;
	if (!imd || !imd->si || !imd->si->ns) return false;
	as_namespace *ns = imd->si->ns;
	bool g_reserved  = false;
	bool ns_reserved = false;
	bool si_reserved = false;
	uint64_t val     = 0;

	// Global reservation
	val = cf_atomic_int_add(&g_config.sindex_data_memory_used, bytes);
	g_reserved = true;
	if (val > g_config.sindex_data_max_memory) goto FAIL;
	
	// Namespace reservation
	val = cf_atomic_int_add(&ns->sindex_data_memory_used, bytes);
	ns_reserved = true;
	if (val > ns->sindex_data_max_memory)      goto FAIL;
	
	// Secondary Index Specific
	val = cf_atomic_int_add(&imd->si->data_memory_used, bytes);
	si_reserved = true;
	if (val > imd->si->config.data_max_memory) goto FAIL;
	
	return true;

FAIL:
	if (ns_reserved) cf_atomic_int_sub(&ns->sindex_data_memory_used, bytes);
	if (g_reserved)  cf_atomic_int_sub(&g_config.sindex_data_memory_used, bytes);
	if (si_reserved)  cf_atomic_int_sub(&imd->si->data_memory_used, bytes);
	cf_warning(AS_SINDEX, "Data Memory Cap Hit for Secondary Index %s "
							"while reserving %ld bytes", imd->iname, bytes);
	return false;
}

// release locally first then globally
bool
as_sindex_release_data_memory(as_sindex_metadata *imd, uint64_t bytes)
{
	as_namespace *ns = imd->si->ns;
	if ((ns->sindex_data_memory_used < bytes)
		|| (imd->si->data_memory_used < bytes)
		|| (g_config.sindex_data_memory_used < bytes)) {
		cf_warning(AS_SINDEX, "Sindex memory usage accounting corrupted");
	}
	cf_atomic_int_sub(&ns->sindex_data_memory_used, bytes);
	cf_atomic_int_sub(&g_config.sindex_data_memory_used, bytes);
	cf_atomic_int_sub(&imd->si->data_memory_used, bytes);
	return true;
}

uint64_t
as_sindex_get_ns_memory_used(as_namespace *ns)
{
	if (as_sindex_ns_has_sindex(ns)) {
		return ns->sindex_data_memory_used;
	}
	return 0;
}

extern int as_info_parameter_get(char *param_str, char *param, char *value, int  *value_len);

/*
 * Client API function to set configuration parameters for secondary indexes
 */
int
as_sindex_set_config(as_namespace *ns, as_sindex_metadata *imd, char *params)
{
	if (!ns)
		return AS_SINDEX_ERR_PARAM;
	as_sindex *si = as_sindex_lookup_by_iname(ns, imd->iname, AS_SINDEX_LOOKUP_FLAG_ISACTIVE);
	if (!si) {
		return AS_SINDEX_ERR_NOTFOUND;
	}
	SINDEX_WLOCK(&si->imd->slock);
	if (si->state == AS_SINDEX_ACTIVE) {
		char context[100];
		int  context_len = sizeof(context);
		if (0 == as_info_parameter_get(params, "ignore-not-sync", context, &context_len)) {
			if (strncmp(context, "true", 4)==0 || strncmp(context, "yes", 3)==0) {
				cf_info(AS_INFO,"Changing value of ignore-not-sync of ns %s sindex %s to %s", ns->name, imd->iname, context);
				si->config.flag |= AS_SINDEX_CONFIG_IGNORE_ON_DESYNC;
			} else if (strncmp(context, "false", 5)==0 || strncmp(context, "no", 2)==0) {
				cf_info(AS_INFO,"Changing value of ignore-not-sync of ns %s sindex %s to %s", ns->name, imd->iname, context);
				si->config.flag &= ~AS_SINDEX_CONFIG_IGNORE_ON_DESYNC;
			} else {
				goto Error;
			}
		}
		else if (0 == as_info_parameter_get(params, "data-max-memory", context, &context_len)) {
			uint64_t val = atoll(context);
			cf_detail(AS_INFO, "data-max-memory = %"PRIu64"",val);
			// Protect so someone does not reduce memory to below 1/2 current value, allow it
			// in case value is ULONG_MAX
			if (((si->config.data_max_memory != ULONG_MAX)
				&& (val < (si->config.data_max_memory / 2L)))
				|| (val < cf_atomic64_get(si->data_memory_used))) {
				goto Error;
			}
			cf_info(AS_INFO,"Changing value of data-max-memory of ns %s sindex %s from %"PRIu64"to %"PRIu64"",
							ns->name, imd->iname, si->config.data_max_memory, val);
			si->config.data_max_memory = val;
		}
		else if (0 == as_info_parameter_get(params, "gc-period", context, &context_len)) {
			uint64_t val = atoll(context);
			cf_detail(AS_INFO, "gc-period = %"PRIu64"",val);
			if (val < 0) {
				goto Error;
			}
			cf_info(AS_INFO,"Changing value of gc-period of ns %s sindex %s from %"PRIu64"to %"PRIu64"",
							ns->name, imd->iname, si->config.defrag_period, val);
			si->config.defrag_period = val;
		}
		else if (0 == as_info_parameter_get(params, "gc-max-units", context, &context_len)) {
			uint64_t val = atoll(context);
			cf_detail(AS_INFO, "gc-limit = %"PRIu64"",val);
			if (val < 0) {
				goto Error;
			}
			cf_info(AS_INFO,"Changing value of gc-max-units of ns %s sindex %s from %"PRIu64"to %"PRIu64"",
							ns->name, imd->iname, si->config.defrag_max_units, val);
			si->config.defrag_max_units = val;
		}
		else {
			goto Error;
		}
	}
	SINDEX_UNLOCK(&si->imd->slock);
	AS_SINDEX_RELEASE(si);
	return AS_SINDEX_OK;

Error:
	SINDEX_UNLOCK(&si->imd->slock);
	AS_SINDEX_RELEASE(si);
	return AS_SINDEX_ERR_PARAM;
}




// System Metadata Integration : System Metadata Integration
// System Metadata Integration : System Metadata Integration

/*
 *                +------------------+
 *  client -->    |  Secondary Index |
 *                +------------------+
 *                     /|\
 *                      | 4 accept
 *                  +----------+   2
 *                  |          |<-------   +------------------+ 1 request
 *                  | SMD      | 3 merge   |  Secondary Index | <------------|
 *                  |          |<------->  |                  | 5 response   | CLIENT
 *                  |          | 4 accept  |                  | ------------>|
 *                  |          |-------->  +------------------+
 *                  +----------+
 *                     |   4 accept
 *                    \|/
 *                +------------------+
 *  client -->    |  Secondary Index |
 *                +------------------+
 *
 *
 *  System Metadta module sits in the middle of multiple secondary index
 *  module on multiple nodes. The changes which eventually are made to the
 *  secondary index are always triggerred from SMD. Here is the flow.
 *
 *  Step1: Client send (could possibly be secondary index thread) triggers
 *         create / delete / update related to secondary index metadata.
 *
 *  Step2: The request passed through secondary index module (may be few
 *         node specific info is added on the way) to the SMD.
 *
 *  Step3: SMD send out the request to the paxos master.
 *
 *  Step4: Paxos master request the relevant metadata info from all the
 *         nodes in the cluster once it has all the data... [SMD always
 *         stores copy of the data, it is stored when the first time
 *         create happens]..it call secondary index merge callback
 *         function. The function is responsible for resolving the winning
 *         version ...
 *
 *  Step5: Once winning version is decided for all the registered module
 *         the changes are sent to all the node.
 *
 *  Step6: At each node accept_fn is called for each module. Which triggers
 *         the call to the secondary index create/delete/update functions
 *         which would be used to in-memory operation and make it available
 *         for the system.
 *
 *  There are two types of operations which look at the secondary index
 *  operations.
 *
 *  a) Normal operation .. they all look a the in-memory structure and
 *     data which is in sindex and ai_btree layer.
 *
 *  b) Other part which do DDL operation like which work through the SMD
 *     layer. Multiple operation happening from the multiple nodes which
 *     come through this layer. The synchronization is responsible of
 *     SMD layer. The part sindex / ai_btree code is responsible is to
 *     make sure when the call from the SMD comes there is proper sync
 *     between this and operation in section a
 *
 *  Set of function implemented below are merge function and accept function.
 */

int
as_sindex_smd_create()
{
	// Init's the smd interface.
	//
	// as_smd_module_create("SINDEX", as_sindex_smd_merge_cb, NULL, as_sindex_smd_accept_cb, NULL);
	//
	// Expectation: This would read stuff up from the JSON file which SMD
	//              maintance and make sure the requested data is loaded
	//              and the accept_fn is called. All the real logic is
	//              inside accept_fn function.
	return 0;
}

int
as_sindex_smd_merge_cb(char *module, as_smd_item_list_t **item_list_out,
						as_smd_item_list_t **item_lists_in, size_t num_lists,
						void *udata)
{
	// Applies merge and decides who wins. This is algorithm which should
	// be independent of who is running is .. any node which becomes paxos
	// master can execute it and get the same result.
	return 0;
}

extern int as_info_parse_params_to_sindex_imd(char *, as_sindex_metadata *, cf_dyn_buf *, bool, bool*);

/*
 * Description     : When a index has to be dropped and recreated during cluster state change
 * 				     this function is called.
 * Parameters      : imd, which is constructed from the final index defn given by paxos principal.
 * 
 * Returns         : 0 on all cases. Check log for errors.
 *
 * Synchronization : Does not explicitly take any locks
 */
int
as_sindex_update(as_sindex_metadata* imd)
{
	as_namespace *ns = as_namespace_get_byname(imd->ns_name);
	int ret          = as_sindex_create(ns, imd, true);
	if (ret != 0) {
		cf_warning(AS_SINDEX,"Index %s creation failed at the accept callback", imd->iname);
	}
	return 0;
}

/*
 * Description :
 *  	Checks the parameters passed to as_sindex_create function
 *
 * Parameters:
 * 		namespace, index metadata
 *
 * Returns:
 * 		AS_SINDEX_OK            - for valid parameters.
 * 		Appropriate error codes - otherwise
 *
 * Synchronization:
 * 		This function does not explicitly acquire any lock.
 */
int
as_sindex_create_check_params(as_namespace* ns, as_sindex_metadata* imd)
{
	SINDEX_GRLOCK();

	int ret     = AS_SINDEX_OK;
	if (ns->sindex_cnt >= AS_SINDEX_MAX) {
		ret = AS_SINDEX_ERR_MAXCOUNT;
		goto END;
	}

	int simatch = as_sindex__simatch_by_iname(ns, imd->iname);

	if (simatch != -1) {
		cf_info(AS_SINDEX,"Index %s already exists", imd->iname);
		ret = AS_SINDEX_ERR_FOUND;
	} else {
		int16_t binid = as_bin_get_id(ns, imd->bnames[0]);
		if (binid != -1)
		{
			int simatch = as_sindex__simatch_by_set_binid(ns, imd->set, binid, imd->btype[0], imd->itype, imd->path_str);
			if (simatch != -1) {
				cf_info(AS_SINDEX," The bin %s is already indexed @ %d",imd->bnames[0], simatch);
				ret = AS_SINDEX_ERR_FOUND;
				goto END;
			}
		}

		for (int i = 0; i < AS_SINDEX_BINMAX; i++) {
			if (imd->bnames[i] && ( strlen(imd->bnames[i]) > ( AS_ID_INAME_SZ - 1 ) )) {
				cf_info(AS_SINDEX, "Index Name %s too long ", imd->bnames[i]);
				ret = AS_SINDEX_ERR_PARAM;
				goto END;
			}
		}
	}

END:
	SINDEX_GUNLOCK();
    return ret;
}

/*
 * Description: This cb function is called by paxos master, before doing the
 *              In the case of AS_SMD_SET_ACTION
 *              1) existence of index with the given index name.
 *              2) Whether the bin already has a index
 *              In case of AS_SMD_DELETE_ACTION
 *              1) the existence of index with the given name
 * Parameters:
 * 			   module -- module name (SINDEX_MODULE)
 * 			   item   -- action item that paxos master has received
 * 			   udata  -- user data for the callback
 *
 * Returns:
 * 	In case of AS_SMD_SET_ACTION:
 * 		AS_SIDNEX_ERR_INDEX_FOUND  - if index with the given name exists or bin
 * 									  already has an index
 * 		AS_SINDEX_OK			    - Otherwise
 * 	In case of AS_SMD_DELETE_ACTION
 * 		AS_SINDEX_ERR_NOTFOUND      - Index does not exist with the given index name
 * 		AS_SINDEX_OK				- Otherwise
 *
 * 	Synchronization
 * 		This function takes SINDEX GLOBAL WRITE LOCK and releasese it for checking deletion
 * 		operation.
 */
int
as_sindex_smd_can_accept_cb(char *module, as_smd_item_t *item, void *udata)
{
	as_sindex_metadata imd;
	memset((void *)&imd, 0, sizeof(imd));

	char         * params = NULL;
	as_namespace * ns     = NULL;
	int retval            = AS_SINDEX_ERR;

		switch (item->action) {
			case AS_SMD_ACTION_SET:
				{
					params = item->value;
					bool smd_op = false;
					if (as_info_parse_params_to_sindex_imd(params, &imd, NULL, true, &smd_op)){
						goto ERROR;
					}
					ns     = as_namespace_get_byname(imd.ns_name);
					retval = as_sindex_create_check_params(ns, &imd);

					if(retval != AS_SINDEX_OK){
						cf_info(AS_SINDEX, "Callback from paxos master for validation failed with error code %d", retval);
						goto ERROR;
					}
					break;
				}
			case AS_SMD_ACTION_DELETE:
				{
					char ns_name[100], ix_name[100];
					ns_name[0] = ix_name[0] = '\0';

					if (2 != sscanf(item->key, "%[^:]:%s", (char *) &ns_name, (char *) &ix_name)) {
						cf_warning(AS_SINDEX, "failed to extract namespace name and index name from SMD delete item value");
						retval = AS_SINDEX_ERR;
						goto ERROR;
					} else {
						imd.ns_name = cf_strdup(ns_name);
						imd.iname   = cf_strdup(ix_name);
						ns          = as_namespace_get_byname(imd.ns_name);
						if (as_sindex_lookup_by_iname(ns, imd.iname, AS_SINDEX_LOOKUP_FLAG_NORESERVE | AS_SINDEX_LOOKUP_FLAG_ISACTIVE)) {
							retval = AS_SINDEX_OK;
						} else {
							retval = AS_SINDEX_ERR_NOTFOUND;
						}
					}
					break;
				}
	}				
	
ERROR:
	as_sindex_imd_free(&imd);
	return retval;
}

int
as_sindex_cfg_var_hash_reduce_fn(void *key, void *data, void *udata)
{
	// Parse through the entire si_cfg_array, do an shash_delete on all the valid entries
	// How do we know if its a valid-entry ? valid-entries get marked by the valid_flag in
	// the process of doing as_sindex_create() called by smd.
	// display a warning for those that are not valid and finally, free the entire structure

	as_sindex_config_var *si_cfg_var = (as_sindex_config_var *)data;

	if (! si_cfg_var->conf_valid_flag) {
		cf_warning(AS_SINDEX, "No secondary index %s found. Configuration stanza for %s ignored.", si_cfg_var->name, si_cfg_var->name);
	}

	return 0;
}

// Global flag to signal that all secondary index SMD is restored.
bool g_sindex_smd_restored = false;

/*
 * This function is called when the SMD has resolved the correct state of
 * metadata. This function needs to, based on the value, looks at the current
 * state of the index and trigger requests to secondary index to do the
 * needful. At the start of time there is nothing in sindex and this code
 * comes and setup indexes
 *
 * Expectation. SMD is responsible for persisting data and communicating back
 *              to sindex layer to create in-memory structures
 *
 *
 * Description: To perform sindex operations(ADD,MODIFY,DELETE), through SMD
 * 				This function called on every node, after paxos master decides
 * 				the final version of the sindex to be created. This is the final
 *				version and the only allowed version in the sindex.Operations coming
 *				to this function are least expected to fail, ideally they should
 *				never fail.
 *
 * Parameters:
 * 		module:             SINDEX_MODULE
 * 		as_smd_item_list_t: list of action items, to be performed on sindex.
 * 		udata:              ??
 *
 * Returns:
 * 		always 0
 *
 * Synchronization:
 * 		underlying secondary index all needs to take corresponding lock and
 * 		SMD is today single threaded no sync needed there
 */
int
as_sindex_smd_accept_cb(char *module, as_smd_item_list_t *items, void *udata, uint32_t accept_opt)
{
	if (accept_opt & AS_SMD_ACCEPT_OPT_CREATE) {
		cf_debug(AS_SINDEX, "all secondary index SMD restored");
		g_sindex_smd_restored = true;
		return 0;
	}

	as_sindex_metadata imd;
	memset((void *)&imd, 0, sizeof(imd));
	char         * params = NULL;
	as_namespace * ns     = NULL;
	imd.post_op = 0;
	
	for (int i = 0; i < items->num_items; i++) {
		params = items->item[i]->value;
		switch (items->item[i]->action) {
			// TODO: Better handling of failure of the action items list
			case AS_SMD_ACTION_SET:
			{
				bool smd_op = false;
				if (as_info_parse_params_to_sindex_imd(params, &imd, NULL, true, &smd_op)) {
					cf_info(AS_SINDEX,"Parsing the index metadata for index creation failed");
					break;
				}

				ns         = as_namespace_get_byname(imd.ns_name);
				if (as_sindex_exists_by_defn(ns, &imd)) {
					cf_detail(AS_SINDEX, "Index with the same index defn already exists.");
					// Fail quietly for duplicate sindex requests
					continue;
				}
				// Pessimistic --Checking again. This check was already done by the paxos master.
				int retval = as_sindex_create_check_params(ns, &imd);
				if (retval != AS_SINDEX_OK) {
						// Two possible cases for reaching here
						// 1. It is possible that secondary index is not active hence defn check
						//    fails but params check pick up sindex in destroy state as well.
						// 2. SMD thread is single threaded ... not sure how can above definition
						//    check fail but params check pass. But just in case it does bail out
						//    destroy and recreate (Accept the final version). think !!!!
						cf_detail(AS_SINDEX, "Index creation failed. Error %d Dropping the index due to cluster state change", retval);
						imd.post_op = 1;
						as_sindex_destroy(ns, &imd);
				}
				else {
					retval = as_sindex_create(ns, &imd, true);
				}
				break;
			}
			case AS_SMD_ACTION_DELETE:
			{
				char ns_name[100], ix_name[100];
				ns_name[0] = ix_name[0] = '\0';

				if (2 != sscanf(items->item[i]->key, "%[^:]:%s", (char *) &ns_name, (char *) &ix_name)) {
					cf_warning(AS_SINDEX, "failed to extract namespace name and index name from SMD delete item value");
				} else {
					imd.ns_name = cf_strdup(ns_name);
					imd.iname = cf_strdup(ix_name);
					ns = as_namespace_get_byname(imd.ns_name);
					as_sindex_destroy(ns, &imd);
				}
				break;
			}
		}
	}

	// Check if the incoming operation is merge. If it's merge
	// After merge resolution of cluster, drop the local sindex definitions which are not part
	// of the paxos principal's sindex definition.
	if (accept_opt & AS_SMD_ACCEPT_OPT_MERGE) {
		for (int k = 0; k < g_config.namespaces; k++) { // for each namespace
			as_namespace *local_ns = g_config.namespace[k];

			if (local_ns->sindex_cnt > 0) {
				as_sindex *del_list[AS_SINDEX_MAX];
				int        del_cnt = 0;
				SINDEX_GRLOCK();
				
				// Create List of Index to be Deleted
				for (int i = 0; i < AS_SINDEX_MAX; i++) {
					as_sindex *si = &local_ns->sindex[i];
					if (si && si->imd && as_sindex_isactive(si)) {
						int found     = 0;
						SINDEX_RLOCK(&si->imd->slock);
						for (int j = 0; j < items->num_items; j++) {
							char key[256];
							sprintf(key, "%s:%s", si->imd->ns_name, si->imd->iname);
							cf_detail(AS_SINDEX,"Item key %s \n", items->item[j]->key);

							if (strcmp(key, items->item[j]->key) == 0) {
								found = 1;
								cf_detail(AS_SINDEX, "Item found in merge list %s \n", si->imd->iname);
								break;
							}
						}
						SINDEX_UNLOCK(&si->imd->slock);

						if (found == 0) { // Was not found in the merged list from paxos principal
							AS_SINDEX_RESERVE(si);
							del_list[del_cnt] = si;
							del_cnt++;
						}
					}
				}

				SINDEX_GUNLOCK();

				// Delete Index
				for (int i = 0 ; i < del_cnt; i++) {
					if (del_list[i]) {
						as_sindex_destroy(local_ns, del_list[i]->imd);
						AS_SINDEX_RELEASE(del_list[i]);
						del_list[i] = NULL;
					}
				}
			}
		}
	}

	as_sindex_imd_free(&imd);

	return(0);
}

// Set the binid'th bit of the bin_has_sindex array.
// It is always called under SINDEX GWLOCK.
void
as_sindex_set_binid_has_sindex(as_namespace *ns, int binid)
{
	int index     = binid / 32;
	uint32_t temp = ns->binid_has_sindex[index];
	temp         |= (1 << (binid % 32));
	ns->binid_has_sindex[index] = temp;
}

// Tries to reset the binid'th bit of bin_has_sindex array.
// It is always called under SINDEX GWLOCK
void
as_sindex_reset_binid_has_sindex(as_namespace *ns, int binid)
{
	// Iterate over all sindex to check if any other bin with same id has sindex.
	int i          = 0;
	int j          = 0;
	as_sindex * si = NULL;

	while (i < AS_SINDEX_MAX && j < ns->sindex_cnt) {
		si = &ns->sindex[i];
		if (si != NULL) {
			if (si->state == AS_SINDEX_ACTIVE) {
				j++;
				if (si->imd->binid[0] == binid) {
					return;
				}
			}
		}
		i++;
	}

	int index     = binid / 32;
	uint32_t temp = ns->binid_has_sindex[index];
	temp         &= ~(1 << (binid % 32));
	ns->binid_has_sindex[index] = temp;
}

// Check the binid'th bit of bin_has_sindex array. 
// 		If set, bin with bin-id as binid has atleast one sindex over it.
// 		Else not.
// It is always called under SINDEX GRLOCK
bool
as_sindex_binid_has_sindex(as_namespace *ns, int binid)
{
	int index      = binid / 32;
	uint32_t temp  = ns->binid_has_sindex[index];
	return (temp & (1 << (binid % 32))) ? true : false;
}

as_sindex_status
as_sindex_add_mapkey_in_path(as_sindex_metadata * imd, char * path_str, int start, int end)
{
	if (end < start) {
		return AS_SINDEX_ERR;
	}

	int path_length = imd->path_length;
	char int_str[20];
	if (path_str[start] == '\'' && path_str[end] == '\'') {
		if(end - start <= 1) {
			cf_warning(AS_SINDEX, "Null string as key of the map.");
			return AS_SINDEX_ERR;
		}
		imd->path[path_length-1].value.key_str  = cf_strndup(path_str+start+1, (end-start-1));
		imd->path[path_length-1].mapkey_type = AS_PARTICLE_TYPE_STRING;
	}
	else {
		strncpy(int_str, path_str+start, end-start+1);
		int_str[end-start+1] = '\0';
		char * str_part;
		imd->path[path_length-1].value.key_int = strtol(int_str, &str_part, 10);
		if (str_part == int_str || (*str_part != '\0')) {
			imd->path[path_length-1].value.key_str  = cf_strndup(int_str, strlen(int_str)+1);
			imd->path[path_length-1].mapkey_type = AS_PARTICLE_TYPE_STRING;
		}
		else {	
			imd->path[path_length-1].mapkey_type = AS_PARTICLE_TYPE_INTEGER;	
		}
	}
	return AS_SINDEX_OK;
}

as_sindex_status
as_sindex_add_listelement_in_path(as_sindex_metadata * imd, char * path_str, int start, int end)
{
	if (end < start) {
		return AS_SINDEX_ERR;
	}
	int path_length = imd->path_length;
	char int_str[10];
	strncpy(int_str, path_str+start, end-start+1);
	int_str[end-start+1] = '\0';
	char * str_part;
	imd->path[path_length-1].value.index = strtol(int_str, &str_part, 10);
	if (str_part == int_str || (*str_part != '\0')) {
		return AS_SINDEX_ERR;
	}
	return AS_SINDEX_OK;
}

as_sindex_status
as_sindex_parse_subpath(as_sindex_metadata * imd, char * path_str, int start, int end)
{
	int path_len = strlen(path_str);
	bool overflow = end >= path_len ? true : false;

	if (start == 0 ) {
		if (overflow) {
			imd->bnames[0] = cf_strndup(path_str+start, end-start);	
		}
		else if (path_str[end] == '.') {
			imd->bnames[0] = cf_strndup(path_str+start, end-start);
			imd->path_length++;
			imd->path[imd->path_length-1].type = AS_PARTICLE_TYPE_MAP;	
		}
		else if (path_str[end] == '[') {
			imd->bnames[0] = cf_strndup(path_str+start, end-start);
			imd->path_length++;
			imd->path[imd->path_length-1].type = AS_PARTICLE_TYPE_LIST;
		}
		else {
			return AS_SINDEX_ERR;
		}
	}
	else if (path_str[start] == '.') {
		if (overflow) {
			if (as_sindex_add_mapkey_in_path(imd, path_str, start+1, end-1) != AS_SINDEX_OK) {
				return AS_SINDEX_ERR;
			}
		}
		else if (path_str[end] == '.') {
			// take map value
			if (as_sindex_add_mapkey_in_path(imd, path_str, start+1, end-1) != AS_SINDEX_OK) {
				return AS_SINDEX_ERR;
			}
			// add type for next node in path
			imd->path_length++;
			imd->path[imd->path_length-1].type = AS_PARTICLE_TYPE_MAP;	
		}
		else if (path_str[end] == '[') {
			// value
			if (as_sindex_add_mapkey_in_path(imd, path_str, start+1, end-1) != AS_SINDEX_OK) {
				return AS_SINDEX_ERR;
			}
			// add type for next node in path
			imd->path_length++;
			imd->path[imd->path_length-1].type = AS_PARTICLE_TYPE_LIST;
		}
		else {
			return AS_SINDEX_ERR;
		}
	}
	else if (path_str[start] == '[') {
		if (!overflow && path_str[end] == ']') {
			//take list value
			if (as_sindex_add_listelement_in_path(imd, path_str, start+1, end-1) != AS_SINDEX_OK) {
				return AS_SINDEX_ERR;
			}
		}
		else {
			return AS_SINDEX_ERR;
		}
	}
	else if (path_str[start] == ']') {
		if (end - start != 1) {
			return AS_SINDEX_ERR;
		}
		else if (overflow) {
			return AS_SINDEX_OK;
		}
		if (path_str[end] == '.') {
			imd->path_length++;
			imd->path[imd->path_length-1].type = AS_PARTICLE_TYPE_MAP;
		}
		else if (path_str[end] == '[') {
			imd->path_length++;
			imd->path[imd->path_length-1].type = AS_PARTICLE_TYPE_LIST;
		}
		else {
			return AS_SINDEX_ERR;
		}
	}
	else {
		return AS_SINDEX_ERR;
	}
	return AS_SINDEX_OK;
}
/*
 * This function parses the path_str and populate array of path structure in 
 * imd.
 * Each element of the path is the way to reach the the next path.
 * For e.g 
 * bin.k1[1][0]
 * array of the path structure would be like - 
 * path[0].type = AS_PARTICLE_TYPE_MAP . path[0].value.key_str = k1  path[0].value.ke
 * path[1].type = AS_PARTICLE_TYPE_LIST . path[1].value.index  = 1 
 * path[2].type = AS_PARTICLE_TYPE_LIST . path[2].value.index  = 0
*/
as_sindex_status
as_sindex_extract_bin_path(as_sindex_metadata * imd, char * path_str)
{
	int    path_len    = strlen(path_str);
	int    start       = 0;
	int    end         = 0;
	if (path_len > AS_SINDEX_MAX_PATH_LENGTH) {
		cf_warning(AS_SINDEX, "Bin path length exceeds the maximum allowed.");
		return AS_SINDEX_ERR;
	}
	// Iterate through the path_str and search for character (., [, ])
	// which leads to sublevels in maps and lists
	while (end < path_len) {		
		if (path_str[end] == '.' || path_str[end] == '[' || path_str[end] == ']') {	
			if (as_sindex_parse_subpath(imd, path_str, start, end)!=AS_SINDEX_OK) {
				return AS_SINDEX_ERR;
			}
			start = end;
			if (imd->path_length >= AS_SINDEX_MAX_DEPTH) {
				cf_warning(AS_SINDEX, "Bin position depth level exceeds the max depth allowed %d", AS_SINDEX_MAX_DEPTH);
				return AS_SINDEX_ERR;
			}
		}
		end++;
	}
	if (as_sindex_parse_subpath(imd, path_str, start, end)!=AS_SINDEX_OK) {
		return AS_SINDEX_ERR;
	}
/*
// For debugging
	cf_info(AS_SINDEX, "After parsing : bin name: %s", imd->bnames[0]);
	for (int i=0; i<imd->path_length; i++) {
		if(imd->path[i].type == AS_PARTICLE_TYPE_MAP ) {
			if (imd->path[i].key_type == AS_PARTICLE_TYPE_INTEGER) {
				cf_info(AS_SINDEX, "map key_int %d", imd->path[i].value.key_int);
			}
			else if (imd->path[i].key_type == AS_PARTICLE_TYPE_STRING){
				cf_info(AS_SINDEX, "map key_str %s", imd->path[i].value.key_str);
			}
			else {
				cf_info(AS_SINDEX, "ERROR EEROR EERROR ERRROR REERROR");
			}
		}
		else{
			cf_info(AS_SINDEX, "list index %d", imd->path[i].value.index);
		}
	}
*/
	return AS_SINDEX_OK;
}

as_sindex_status
as_sindex_extract_bin_from_path(char * path_str, char *bin)
{
	int    path_len    = strlen(path_str);
	int    end         = 0;
	if (path_len > AS_SINDEX_MAX_PATH_LENGTH) {
		cf_warning(AS_SINDEX, "Bin path length exceeds the maximum allowed.");
		return AS_SINDEX_ERR;
	}

	while (end < path_len && path_str[end] != '.' && path_str[end] != '[' && path_str[end] != ']') {
		end++;
	}
	
	if (end > 0 && end <= BIN_NAME_MAX_SZ) {
		strncpy(bin, path_str, end);
		bin[end] = '\0';
	}
	else {
		return AS_SINDEX_ERR;
	}

	return AS_SINDEX_OK;
}

as_sindex_status
as_sindex_destroy_value_path(as_sindex_metadata * imd)
{
	for (int i=0; i<imd->path_length; i++) {
		if (imd->path[i].type == AS_PARTICLE_TYPE_MAP && 
				imd->path[i].mapkey_type == AS_PARTICLE_TYPE_STRING) {
			cf_free(imd->path[i].value.key_str);
		}
	}
	return AS_SINDEX_OK;
}

/*
 * This function checks the existence of path stored in the sindex metadata
 * in a bin
 */
as_val *
as_sindex_extract_val_from_path(as_sindex_metadata * imd, as_val * v)
{
	if (!v) {
		return NULL;
	}

	as_val * val = v;
	
	as_particle_type imd_btype = as_sindex_pktype_from_sktype(imd->btype[0]);
	if (imd->path_length == 0) {
		goto END;
	}
	as_sindex_path *path = imd->path;
	for (int i=0; i<imd->path_length; i++) {
		switch(val->type) {
			case AS_STRING:
			case AS_INTEGER:
				return NULL;
			case AS_LIST: {
				if (path[i].type != AS_PARTICLE_TYPE_LIST) {
					return NULL;
				}
				int index = path[i].value.index;
				as_arraylist* list  = (as_arraylist*) as_list_fromval(val);
				as_arraylist_iterator it;
				as_arraylist_iterator_init( &it, list);
				int j = 0;
				while( as_arraylist_iterator_has_next( &it) && j<=index) {
					val = (as_val*) as_arraylist_iterator_next( &it);
					j++;
				}
				if (j-1 != index ) {
					return NULL;
				}
				break;
			}
			case AS_MAP: {
				if (path[i].type != AS_PARTICLE_TYPE_MAP) {
					return NULL;
				}
				as_map * map = as_map_fromval(val);
				as_val * key;
				if (path[i].mapkey_type == AS_PARTICLE_TYPE_STRING) {
					key = (as_val *)as_string_new(path[i].value.key_str, false);
				}
				else if (path[i].mapkey_type == AS_PARTICLE_TYPE_INTEGER) {
					key = (as_val *)as_integer_new(path[i].value.key_int);
				}
				else {
					cf_warning(AS_SINDEX, "Possible false data in sindex metadata");
					return NULL;
				}
				val = as_map_get(map, key);
				if ( !val ) {
					return NULL;
				}
				break;
			}
			default:
				return NULL;
		}
	}

END:
	if (imd->itype == AS_SINDEX_ITYPE_DEFAULT) {
		if (val->type == AS_INTEGER && imd_btype == AS_PARTICLE_TYPE_INTEGER) {
			return val;
		}
		else if (val->type == AS_STRING && imd_btype == AS_PARTICLE_TYPE_STRING) {
			return val;
		}
	}
	else if (imd->itype == AS_SINDEX_ITYPE_MAPKEYS ||  imd->itype == AS_SINDEX_ITYPE_MAPVALUES) {
		if (val->type == AS_MAP) {
			return val;
		}
	}
	else if (imd->itype == AS_SINDEX_ITYPE_LIST) {
		if (val->type == AS_LIST) {
			return val;
		}
	}
	return NULL;
}<|MERGE_RESOLUTION|>--- conflicted
+++ resolved
@@ -671,64 +671,6 @@
 }
 
 /*
-<<<<<<< HEAD
-=======
- * Find matching index based on passed in binid's, Reserve those indexes and
- * return the imatch array to the client
- * TODO: Make this and other similar ones return return imatch bitmap in
- * one go doing it one by one is not good enough
- */
-int
-as_sindex__get_simatches_by_sbin(as_namespace *ns, const char *set,
-								 as_sindex_bin *sbin, int num_bins,
-								 int *simatches, bool isw, int *matches)
-{
-	if (ns->single_bin) {
-		GTRACE(META, debug, "No Index On Namespace with Single Bin");
-		return AS_SINDEX_ERR_NOTFOUND; // No secondary index for single bin
-	}
-	if (!sbin) {
-		GTRACE(META, debug, "Null Sbin, No Index Matches");
-		return AS_SINDEX_ERR_PARAM;
-	}
-	if (!num_bins) {
-		GTRACE(META, debug, "Zero Bins In Insert Request, No Index Matches");
-		return AS_SINDEX_ERR_PARAM;
-	}
-	GTRACE(META, debug, "Searching for matching index for sbin");
-
-	SINDEX_GRLOCK();
-	int nmatch = 0;
-	for (int k = 0; k < num_bins; k++) {
-		as_sindex  *si = as_sindex__lookup_lockfree(ns, NULL, sbin[k].id,
-							(char *)set, as_sindex_sktype_from_pktype(sbin[k].type), 
-							AS_SINDEX_LOOKUP_FLAG_ISACTIVE
-							| AS_SINDEX_LOOKUP_FLAG_SETCHECK);
-
-		if (si) {
-			cf_detail(AS_SINDEX, "Index: %s has matching index " \
-					"[bimatch: %d,simatch: %d] %d @ %d\n",
-					si->imd->iname, si->imd->bimatch, si->simatch, si->state, nmatch);
-			simatches[nmatch]  = si->simatch;
-			nmatch++;
-		}
-	
-	}
-	SINDEX_GUNLOCK();
-
-	if (nmatch == 0) {
-		GTRACE(META, debug, "No Matching Index Found");
-		return AS_SINDEX_ERR_NOTFOUND;
-	} else {
-		*matches = nmatch;
-		cf_detail(AS_SINDEX, "Num Matches %d", nmatch);
-		return AS_SINDEX_OK;
-	}
-}
-
-
-/*
->>>>>>> c4db73a8
  * Function to perform validation check on the return type and increment
  * decrement all the statistics.
  */
@@ -889,7 +831,6 @@
 	//			Get the pimd write lock			
 			SINDEX_WLOCK(&pimd->slock);
 
-<<<<<<< HEAD
 	//			If op is DELETE delete the value from sindex
 			if (op == AS_SINDEX_OP_DELETE) {
 				ret = ai_btree_delete(imd, pimd, skey, pkey);
@@ -898,16 +839,6 @@
 	//			If op is INSERT put the value in sindex.
 				ret = ai_btree_put(imd, pimd, skey, pkey);
 			}
-=======
-	// Maximum matches are equal to number of bins
-	int simatches[numbins];
-	int num_matches = 0;
-	if (as_sindex__get_simatches_by_sbin(ns, set, sbin,
-				numbins, simatches, (op != AS_SINDEX_OP_READ), &num_matches) != AS_SINDEX_OK) {
-		// It is ok to not find index
-		return AS_SINDEX_ERR_NOTFOUND;
-	}
->>>>>>> c4db73a8
 
 	//			Release the pimd lock
 			SINDEX_UNLOCK(&pimd->slock);	
@@ -1148,14 +1079,7 @@
 {
 	if (si->imd) cf_rc_reserve(si->imd);
 	int count = cf_rc_count(si->imd);
-<<<<<<< HEAD
 	cf_debug(AS_SINDEX, "Index %s in %d state Reserved to reference count %d < 2 at %s:%d", si->imd->iname, si->state, count, fname, lineno);
-=======
-	if (!as_sindex_isactive(si)) {
-		cf_warning(AS_SINDEX, "Reserving an inactive sindex %s at %s:%d", si->imd->iname, fname, lineno);
-	}
-	SITRACE(si, RESERVE, debug, "Index %s in %d state Reserved to reference count %d < 2 at %s:%d", si->imd->iname, si->state, count, fname, lineno);
->>>>>>> c4db73a8
 	return AS_SINDEX_OK;
 }
 
