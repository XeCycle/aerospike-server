--- conflicted
+++ resolved
@@ -520,11 +520,7 @@
 		// re-randomize and retry
 		as_ldt_digest_randomizer(&keyd);
 		as_ldt_subdigest_setversion(&keyd, lrecord->version);
-<<<<<<< HEAD
-		cf_atomic64_incr(&ns->ldt_randomizer_retry);		
-=======
 		cf_atomic64_incr(&ns->lstats.ldt_randomizer_retry);		
->>>>>>> e877d50f
 		retry_cnt++;
 		goto retry;
 	}
