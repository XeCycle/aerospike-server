--- conflicted
+++ resolved
@@ -837,7 +837,6 @@
 }
 
 uint32_t
-<<<<<<< HEAD
 as_bin_particle_to_xdr(const as_bin *b, uint8_t *value)
 {
 	uint8_t type = as_bin_get_particle_type(b);
@@ -847,10 +846,7 @@
 
 
 uint32_t
-as_bin_particle_pickled_size(as_bin *b)
-=======
 as_bin_particle_pickled_size(const as_bin *b)
->>>>>>> c562791a
 {
 	uint8_t type = as_bin_get_particle_type(b);
 
