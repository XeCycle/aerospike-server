/* 
 * thr_query.c
 *
 * Copyright (C) 2012-2014 Aerospike, Inc.
 *
 * Portions may be licensed to Aerospike, Inc. under one or more contributor
 * license agreements.
 *
 * This program is free software: you can redistribute it and/or modify it under
 * the terms of the GNU Affero General Public License as published by the Free
 * Software Foundation, either version 3 of the License, or (at your option) any
 * later version.
 *
 * This program is distributed in the hope that it will be useful, but WITHOUT
 * ANY WARRANTY; without even the implied warranty of MERCHANTABILITY or FITNESS
 * FOR A PARTICULAR PURPOSE. See the GNU Affero General Public License for more
 * details.
 *
 * You should have received a copy of the GNU Affero General Public License
 * along with this program.  If not, see http://www.gnu.org/licenses/
 */

/*
 * This code is responsible for the query execution. Each query received
 * query transaction for the query threads to execute. Query has two parts
 * a) Generator  : This query the Aerospike Index B-tree and creates the digest list and
 *                 queues it up for LOOKUP / UDF / AGGREGATION / MRJ
 * b) Aggregator : This does required processing of the record and send back
 *                 response to the clients.
 *                 LOOKUP:      Read the record from the disk and based on the
 *                              records selected by query packs it into the buffer
 *                              and returns it back to the client
 *                 UDF:         Reads the record from the disk and based on the
 *                              query applies UDF and packs the result back into
 *                              the buffer and returns it back to the client.
 *                 AGGREGATION: Creates istream(on the digstlist) and ostream(
 *                              over the network buffer) and applies aggregator
 *                              functions. For a single query this can be called
 *                              multiple times. The istream interface takes care
 *                              of partition reservation / record opening/ closing
 *                              and object lock synchronization. Whole of which
 *                              is driven by as_stream_read / as_stream_write from
 *                              inside aggregation UDF. ostream keeps sending by
 *                              batched result to the client.
 *                 MRJ        : Creates istream(on the digest list) and ostream
 *                              (over the queue of mapped result throttled one)
 *                              which can then feed into next level of function.
 *                              Modalities <TBD>
 *
 *  Please note all these parts can either be performed under single thread
 *  context or by different set of threads. For the namespace with data on disk
 *  I/O is performed separately in different set of I/O pools
 *
 *  Flow of code looks like
 *
 *  1. thr_tsvc()
 *
 *                 ---------------------------------> query_generator
 *                /                                      /|\      |
 *  as_query -----                                        |       |   qtr released
 * (sets up qtr)  \   qtr reserved                        |      \|/
 *                 ----------------> g_query_q ------> query_th
 *
 *
 *  2. Query Threads
 *                          ---------------------------------> qwork_process
 *                        /                                          /|\      |
 *  query_generator --                                                |       |  qtr released
 *  (sets up qwork)        \  qtr reserved                            |      \|/
 *                          --------------> g_query_work_queue -> query_th
 *
 *
 *
 *  3. I/O threads
 *                                query_process_ioreq  --> query_io
 *                               /
 *  qwork_process -----------------query_process_udfreq --> internal txn
 *                               \
 *                                query_process_aggreq --> ag_aggr_process
 *
 *  (Releases all the resources qtr and qwork if allocated)
 *
 *  A query may be single thread execution or a multi threaded application. In the
 *  single thread execution all the functions are called in the single thread context
 *  and no queue is involved. In case of multi thread context qtr is setup by thr_tsvc
 *  and which is picked up by the query threads which could either service it in single
 *  thread or queue up to the I/O worker thread (done generally in case of data on ssd)
 *
 */

#include <assert.h>
#include <errno.h>
#include <pthread.h>
#include <stdio.h>
#include <string.h>
#include <strings.h>
#include <arpa/inet.h>
#include <netinet/in.h>
#include <sys/socket.h>
#include <sys/time.h>

#include "aerospike/as_buffer.h"
#include "aerospike/as_integer.h"
#include "aerospike/as_list.h"
#include "aerospike/as_map.h"
#include "aerospike/as_msgpack.h"
#include "aerospike/as_serializer.h"
#include "aerospike/as_stream.h"
#include "aerospike/as_string.h"
#include "aerospike/as_rec.h"
#include "aerospike/as_val.h"
#include "aerospike/mod_lua.h"
#include "citrusleaf/cf_ll.h"

#include "ai.h"
#include "ai_btree.h"
#include "bt.h"
#include "bt_iterator.h"

#include "base/aggr.h"
#include "base/as_stap.h"
#include "base/datamodel.h"
#include "base/secondary_index.h"
#include "base/thr_tsvc.h"
#include "base/transaction.h"
#include "base/udf_memtracker.h"
#include "base/udf_rw.h"
#include "base/udf_record.h"
#include "fabric/fabric.h"
#include "geospatial/geospatial.h"


/*
 * QUERY Engine Defaults
 */
// **************************************************************************************************
#define QUERY_BATCH_SIZE              100
#define AS_MAX_NUM_SCRIPT_PARAMS      10
#define AS_QUERY_BUF_SIZE             1024 * 1024 * 2 // At least 2 Meg
#define AS_QUERY_MAX_BUFS             256	// That makes it 512 meg max in steady state
#define AS_QUERY_MAX_QREQ             1024	// this is 4 kb
#define AS_QUERY_MAX_QTR_POOL		  128	// They are 4MB+ each ...
#define AS_QUERY_MAX_THREADS          32
#define AS_QUERY_MAX_WORKER_THREADS   15 * AS_QUERY_MAX_THREADS
#define AS_QUERY_MAX_QREQ_INFLIGHT    100	// worker queue capping per query
#define AS_QUERY_MAX_QUERY            500	// 32 MB be little generous for now!!
#define AS_QUERY_MAX_SHORT_QUEUE_SZ   500	// maximum 500 outstanding short running queries
#define AS_QUERY_MAX_LONG_QUEUE_SZ    500	// maximum 500 outstanding long  running queries
#define AS_QUERY_MAX_UDF_TRANSACTIONS 20	// Higher the value more aggressive it will be
#define AS_QUERY_UNTRACKED_TIME       1000 // (millisecond) 1 sec
#define AS_QUERY_WAIT_MAX_TRAN_US     1000
// **************************************************************************************************

/*
 * Query Transaction State
 */
// **************************************************************************************************
typedef enum {
	AS_QTR_STATE_INIT     = 0,
	AS_QTR_STATE_RUNNING  = 1,
	AS_QTR_STATE_ABORT    = 2,
	AS_QTR_STATE_ERR      = 3,
	AS_QTR_STATE_DONE     = 4, 
} qtr_state;
// **************************************************************************************************

/*
 * Query Transcation Type
 */
// **************************************************************************************************
typedef enum {
	AS_QUERY_LOOKUP = 0,
	AS_QUERY_UDF    = 1,
	AS_QUERY_AGG    = 2,
	AS_QUERY_MRJ    = 3
} query_type;



/*
 * Query Transaction Structure
 */
// **************************************************************************************************
struct as_query_transaction_s {

	/* 
 	* MT (Read Only) No protection required
 	*/
	/************************** Query Parameter ********************************/
	uint64_t                 trid;
	as_namespace           * ns;
	char                   * setname;
	as_sindex              * si;
	as_sindex_range        * srange;
	query_type               job_type;  // Job type [LOOKUP/AGG/UDF/MRJ]
	cf_vector              * binlist;
	as_file_handle         * fd_h;      // ref counted nonetheless
	/************************** Run Time Data *********************************/
	cl_msg                 * msgp;
	bool                     blocking;
	uint32_t                 priority;
	uint64_t                 start_time;               // Start time
	uint64_t                 end_time;                 // timeout value

	/*
 	* MT (Single Writer / Single Threaded / Multiple Readers)
 	* Atomics or no Protection
 	*/
	/****************** Stats (only generator) ***********************/
	uint64_t                 querying_ai_time_ns;  // Time spent by query to run lookup secondary index trees.
	uint32_t                 n_digests;            // Digests picked by from secondary index
											   	   // including record read
	bool                     short_running;
	bool                     track;

	/*
 	* MT (Multiple Writers)
 	* These fields are either needs to be atomic or protected by lock.
 	*/
	/****************** Stats (worker threads) ***********************/
	cf_atomic64              n_result_records;     // Number of records returned as result
												   // if aggregation returns 1 record count
												   // is 1, irrelevant of number of record
												   // being touched.
	cf_atomic64              net_io_bytes;
	cf_atomic64              n_read_success;

	/********************** Query Progress ***********************************/
	cf_atomic32              n_qwork_active;
	cf_atomic32              n_io_outstanding;
	cf_atomic32              n_udf_tr_queued;    				// Throttling: max in flight scan

	/********************* Net IO packet order *******************************/
	cf_atomic32              netio_push_seq;
	cf_atomic32              netio_pop_seq;

	/********************** IO Buf Builder ***********************************/
	pthread_mutex_t          buf_mutex;
	cf_buf_builder         * bb_r;
	/****************** Query State and Result Code **************************/ 
	pthread_mutex_t          slock;
	bool                     do_requeue;
	qtr_state                state;
	int                      result_code;

    /********************* Fields Not Memzeroed **********************
	* 
	* Empirically, some of the following fields *still* require memzero
	* initialization. Please test with a memset(qtr, 0xff, sizeof(*qtr))
	* right after allocation before you initialize before moving them
	* into the uninitialized section.
	*
	* NB: Read Only or Single threaded
	*/
	struct ai_obj            bkey;
	udf_call                 call;     // Record UDF Details
	as_aggr_call             agg_call; // Stream UDF Details 
	as_sindex_qctx           qctx;     // Secondary Index details
	as_partition_reservation * rsv;
};
// **************************************************************************************************



/*
 * Query Request Type
 */
// **************************************************************************************************
typedef enum {
	AS_QUERY_REQTYPE_NONE = -1, // Request for I/O
	AS_QUERY_REQTYPE_IO   =  0, // Request for I/O
	AS_QUERY_REQTYPE_UDF  =  1, // Request for running UDF on query result
	AS_QUERY_REQTYPE_AGG  =  2, // Request for Aggregation
	AS_QUERY_REQTYPE_MRJ  =  3  // Request for MRJ
} query_work_type;
// **************************************************************************************************


/*
 * Query Request 
 */
// **************************************************************************************************
typedef struct query_work_s {
	query_work_type        type;
	as_query_transaction * qtr;
	cf_ll                * recl;
	uint64_t               queued_time_ns;
} query_work;
// **************************************************************************************************


/*
 * Job Monitoring
 */
// **************************************************************************************************
typedef struct query_jobstat_s {
	int               index;
	as_mon_jobstat ** jobstat;
	int               max_size;
} query_jobstat;
// **************************************************************************************************

/*
 * Skey list
 */
// **************************************************************************************************
typedef struct qtr_skey_s {
	as_query_transaction * qtr;
	as_sindex_key        * skey;
} qtr_skey;
// **************************************************************************************************


/*
 * Query Engine Global
 */
// **************************************************************************************************
static int              g_current_queries_count = 0;
static pthread_rwlock_t g_query_lock
						= PTHREAD_RWLOCK_WRITER_NONRECURSIVE_INITIALIZER_NP;
static rchash         * g_query_job_hash = NULL;
// Buf Builder Pool
static cf_queue       * g_query_response_bb_pool  = 0;
static cf_queue       * g_query_qwork_pool         = 0;
pthread_mutex_t         g_query_pool_mutex = PTHREAD_MUTEX_INITIALIZER;
as_query_transaction  * g_query_pool_head = NULL;
size_t                  g_query_pool_count = 0;
//
// GENERATOR
static pthread_t        g_query_threads[AS_QUERY_MAX_THREADS];
static pthread_attr_t   g_query_th_attr;
static cf_queue       * g_query_short_queue     = 0;
static cf_queue       * g_query_long_queue      = 0;
static cf_atomic32      g_query_threadcnt       = 0;
static cf_atomic32      g_query_short_running   = 0;
static cf_atomic32      g_query_long_running    = 0;

// I/O & AGGREGATOR
static pthread_t       g_query_worker_threads[AS_QUERY_MAX_WORKER_THREADS];
static pthread_attr_t  g_query_worker_th_attr;
static cf_queue     *  g_query_work_queue    = 0;
static cf_atomic32     g_query_worker_threadcnt = 0;
// **************************************************************************************************

/*
 * Extern Functions
 */
// **************************************************************************************************

extern cf_vector * as_sindex_binlist_from_msg(as_namespace *ns, as_msg *msgp, int * numbins);

// **************************************************************************************************

/*
 * Forward Declaration
 */
// **************************************************************************************************

static void qtr_finish_work(as_query_transaction *qtr, cf_atomic32 *stat, char *fname, int lineno, bool release);

// **************************************************************************************************

/*
 * Histograms
 */
// **************************************************************************************************
histogram * query_txn_q_wait_hist;               // Histogram to track time spend in trasaction queue. Transaction
												 // queue backing, it is busy. Check if query in transaction is 
												 // true from query perspective.
histogram * query_query_q_wait_hist;             // Histogram to track time spend waiting in queue for query thread.
												 // Query queue backing up. Try increasing query thread in case CPU is
												 // not fully utilized or if system is not IO bound
histogram * query_prepare_batch_hist;            // Histogram to track time spend while preparing batches. Secondary index
												 // slow. Check batch is too big 
histogram * query_batch_io_q_wait_hist;          // Histogram to track time spend waiting in queue for worker thread. 
histogram * query_batch_io_hist;                 // Histogram to track time spend doing I/O per batch. This includes
												 // priority based sleep after n units of work. 
												 // For above two Query worker thread busy if not IO bound then try bumping
												 // up the priority. Query thread may be yielding too much.
histogram * query_net_io_hist;                   // Histogram to track time spend sending results to client. Network problem!!
												 // or client too slow

#define QUERY_HIST_INSERT_DATA_POINT(type, start_time_ns)              \
do {                                                                   \
	if (g_config.query_enable_histogram && start_time_ns != 0) {       \
		if (type) {                                                    \
			histogram_insert_data_point(type, start_time_ns);          \
		}                                                              \
	}                                                                  \
} while(0);

#define QUERY_HIST_INSERT_RAW(type, time_ns)                      \
do {                                                                   \
	if (g_config.query_enable_histogram && time_ns != 0) {             \
		if (type) {                                                    \
			histogram_insert_raw(type, time_ns);                       \
		}                                                              \
	}                                                                  \
} while(0);

// **************************************************************************************************


/*
 * Query Locks
 */
// **************************************************************************************************
static void
qtr_lock(as_query_transaction *qtr) {
	if (qtr) { 
		pthread_mutex_lock(&qtr->slock);
	}
}
static void
qtr_unlock(as_query_transaction *qtr) {
	if (qtr) { 
		pthread_mutex_unlock(&qtr->slock);
	}
}
// **************************************************************************************************


/*
 * Query Transaction Pool
 */
// **************************************************************************************************
static as_query_transaction *
qtr_alloc()
{
	pthread_mutex_lock(&g_query_pool_mutex);

	as_query_transaction * qtr;

	if (!g_query_pool_head) {
		qtr = cf_rc_alloc(sizeof(as_query_transaction));
	} else {
		qtr = g_query_pool_head;
		g_query_pool_head = * (as_query_transaction **) qtr;
		--g_query_pool_count;
		cf_rc_reserve(qtr);
	}

	pthread_mutex_unlock(&g_query_pool_mutex);
	return qtr;
}

static void
qtr_free(as_query_transaction * qtr)
{
	pthread_mutex_lock(&g_query_pool_mutex);

	if (g_query_pool_count >= AS_QUERY_MAX_QTR_POOL) {
		cf_rc_free(qtr);
	}
	else {
		// Use the initial location as a next pointer.
		* (as_query_transaction **) qtr = g_query_pool_head;
		g_query_pool_head = qtr;
		++g_query_pool_count;
	}

	pthread_mutex_unlock(&g_query_pool_mutex);
}
// **************************************************************************************************


/* 
 * Bufbuilder buffer pool
 */
// **************************************************************************************************
static int
bb_poolrelease(cf_buf_builder *bb_r)
{
	int ret = AS_QUERY_OK;
	if ((cf_queue_sz(g_query_response_bb_pool) > g_config.query_bufpool_size)
			|| g_config.query_buf_size != cf_buf_builder_size(bb_r)) {
		cf_detail(AS_QUERY, "Freed Buffer of Size %d with", bb_r->alloc_sz + sizeof(as_msg));
		cf_buf_builder_free(bb_r);
	} else {
		cf_detail(AS_QUERY, "Pushed %p %d %d ", bb_r, g_config.query_buf_size, cf_buf_builder_size(bb_r));
		if (cf_queue_push(g_query_response_bb_pool, &bb_r) != CF_QUEUE_OK) {
			cf_crash(AS_QUERY, "Failed to push into bb pool queue !!");
		}
	}
	return ret;
}

static cf_buf_builder *
bb_poolrequest()
{
	cf_buf_builder *bb_r;
	int rv = cf_queue_pop(g_query_response_bb_pool, &bb_r, CF_QUEUE_NOWAIT);
	if (rv == CF_QUEUE_EMPTY) {
		bb_r = cf_buf_builder_create_size(g_config.query_buf_size);
		if (!bb_r) {
			cf_crash(AS_QUERY, "Allocation Error in Buf builder Pool !!");
		}
	} else if (rv == CF_QUEUE_OK) {
		bb_r->used_sz = 0;
		cf_detail(AS_QUERY, "Popped %p", bb_r);
	} else {
		cf_warning(AS_QUERY, "Failed to find response buffer in the pool%d", rv);
		return NULL;
	}
	return bb_r;
};
// **************************************************************************************************

/*
 * Query Request Pool
 */
// **************************************************************************************************
static int
qwork_poolrelease(query_work *qwork)
{
	if (!qwork) return AS_QUERY_OK;
	qwork->qtr   = 0;
	qwork->type  = AS_QUERY_REQTYPE_NONE;

	int ret = AS_QUERY_OK;
	if (cf_queue_sz(g_query_qwork_pool) < AS_QUERY_MAX_QREQ) {
		cf_detail(AS_QUERY, "Pushed qwork %p", qwork);
		if (cf_queue_push(g_query_qwork_pool, &qwork) != CF_QUEUE_OK) {
			cf_crash(AS_QUERY, "Failed to push into query work object pool Queue !!");
		}
	} else {
		cf_detail(AS_QUERY, "Freed qwork %p", qwork);
		cf_free(qwork);
	}
	if (ret != CF_QUEUE_OK) ret = AS_QUERY_ERR;
	return ret;
}

static query_work *
qwork_poolrequest()
{
	query_work *qwork = NULL;
	int rv = cf_queue_pop(g_query_qwork_pool, &qwork, CF_QUEUE_NOWAIT);
	if (rv == CF_QUEUE_EMPTY) {
		qwork = cf_malloc(sizeof(query_work));
		if (!qwork) {
			cf_crash(AS_QUERY, "Allocation Error in Query Work Object Pool !!");
		}
		memset(qwork, 0, sizeof(query_work));
	} else if (rv != CF_QUEUE_OK) {
		cf_warning(AS_QUERY, "Failed to find query work in the pool");
		return NULL;
	}
	qwork->qtr   = 0;
	qwork->type  = AS_QUERY_REQTYPE_NONE;
	return qwork;
};
// **************************************************************************************************


/*
 * Query State set/get function
 */
// **************************************************************************************************
static void
qtr_set_running(as_query_transaction *qtr) {
	qtr_lock(qtr);
	if (qtr->state == AS_QTR_STATE_INIT) {
		qtr->state       = AS_QTR_STATE_RUNNING;
	} else {
		cf_crash(AS_QUERY, "Invalid Query state %d while moving to running state ...", qtr->state);
	}
	qtr_unlock(qtr);
}

/*
 * Query in non init state (picked up by generator) means it is 
 * running. Could be RUNNING/ABORT/FAIL/DONE
 */
static bool
qtr_started(as_query_transaction *qtr) {
	qtr_lock(qtr);
	bool started = false;
	if (qtr->state != AS_QTR_STATE_INIT) {
		started = true;
	}
	qtr_unlock(qtr);
	return started;
}

static void
qtr_set_abort(as_query_transaction *qtr, int result_code, char *fname, int lineno)
{
	qtr_lock(qtr);
	if (qtr->state == AS_QTR_STATE_RUNNING) {
		cf_debug(AS_QUERY, "Query %p Aborted at %s:%d", qtr, fname, lineno);
		qtr->state       = AS_QTR_STATE_ABORT;
		qtr->result_code = result_code;
	}
	qtr_unlock(qtr);
}

static void
qtr_set_err(as_query_transaction *qtr, int result_code, char *fname, int lineno)
{
	qtr_lock(qtr);
	if (qtr->state == AS_QTR_STATE_RUNNING) {
		cf_debug(AS_QUERY, "Query %p Error at %s:%d", qtr, fname, lineno);
		qtr->state       = AS_QTR_STATE_ERR;
		qtr->result_code = result_code;
	}
	qtr_unlock(qtr);
}

static void
qtr_set_done(as_query_transaction *qtr, int result_code, char *fname, int lineno)
{
	qtr_lock(qtr);
	if (qtr->state == AS_QTR_STATE_RUNNING) {
		cf_debug(AS_QUERY, "Query %p Done at %s:%d", qtr, fname, lineno);
		qtr->state       = AS_QTR_STATE_DONE;
		qtr->result_code = result_code;
	}
	qtr_unlock(qtr);
}

static bool
qtr_failed(as_query_transaction *qtr) 
{
	qtr_lock(qtr);
	bool abort = false;
	if ((qtr->state == AS_QTR_STATE_ABORT) 
		 || (qtr->state == AS_QTR_STATE_ERR)) {
		abort = true;
	}
	qtr_unlock(qtr);
	return abort;
}

static bool
qtr_is_abort(as_query_transaction *qtr)
{
	qtr_lock(qtr);
	bool abort = false;
	if (qtr->state == AS_QTR_STATE_ABORT) {
		abort = true;
	}
	qtr_unlock(qtr);
	return abort;
}


static bool
qtr_finished(as_query_transaction *qtr)
{
	qtr_lock(qtr);
	bool finished = false;
	if ((qtr->state == AS_QTR_STATE_DONE)
		|| (qtr->state == AS_QTR_STATE_ERR)
		|| (qtr->state == AS_QTR_STATE_ABORT)) {
		finished = true;
	}
	qtr_unlock(qtr);
	return finished;
}

static void
query_check_timeout(as_query_transaction *qtr)
{
	if ((qtr)                        
		&& (qtr->end_time != 0)    
		&& (cf_getns() > qtr->end_time)) { 
		cf_debug(AS_QUERY, "Query Timed-out %lu %lu", cf_getns(), qtr->end_time); 
		qtr_set_err(qtr, AS_PROTO_RESULT_FAIL_QUERY_TIMEOUT, __FILE__, __LINE__); 
	}
}
// **************************************************************************************************


/*
 * Query Destructor Function
 */
// **************************************************************************************************
static void
query_release_prereserved_partitions(as_query_transaction * qtr)
{
	if (!qtr) {
		cf_warning(AS_QUERY, "qtr is NULL");
		return;
	}
	if (qtr->qctx.partitions_pre_reserved) {
		for (int i=0; i<AS_PARTITIONS; i++) {
			if (qtr->qctx.can_partition_query[i]) {
				as_partition_release(&qtr->rsv[i]);
				cf_atomic_int_decr(&g_config.dup_tree_count);
			}
		}
		if (qtr->rsv) {
			cf_free(qtr->rsv);
		}
	}
}

/*
 * NB: These stats come into picture only if query really started 
 * running. If it fails before even running it is accounted in
 * fail
 */
static inline void
query_update_stats(as_query_transaction *qtr)
{
	uint64_t rows = cf_atomic64_get(qtr->n_result_records);

	if (qtr->state == AS_QTR_STATE_ABORT) {
		if (qtr->job_type == AS_QUERY_AGG) {
			cf_atomic64_incr(&g_config.n_agg_abort);
		}
		else if(qtr->job_type == AS_QUERY_LOOKUP) {
			cf_atomic64_incr(&g_config.n_lookup_abort);
		}
	}
	else if (qtr->state == AS_QTR_STATE_ERR) {
		if (qtr->job_type == AS_QUERY_AGG) {
			cf_atomic64_incr(&(qtr->si->stats.agg_errs));
			cf_atomic64_incr(&g_config.n_agg_errs);
		}    
		else if (qtr->job_type == AS_QUERY_LOOKUP) 
		{
			cf_atomic64_incr(&(qtr->si->stats.lookup_errs)); 
			cf_atomic64_incr(&g_config.n_lookup_errs); 
		}
	}

	if( qtr->job_type == AS_QUERY_AGG) {
		if (!qtr_failed(qtr))
			cf_atomic64_incr(&g_config.n_agg_success);
		cf_atomic64_incr(&qtr->si->stats.n_aggregation);
		cf_atomic64_add(&qtr->si->stats.agg_response_size, qtr->net_io_bytes);
		cf_atomic64_add(&qtr->si->stats.agg_num_records, rows);
		cf_atomic64_add(&g_config.agg_response_size, qtr->net_io_bytes);
		cf_atomic64_add(&g_config.agg_num_records, rows);
	}
	else if( qtr->job_type == AS_QUERY_LOOKUP )
	{
		if (!qtr_failed(qtr))
			cf_atomic64_incr(&g_config.n_lookup_success);
		cf_atomic64_incr(&qtr->si->stats.n_lookup);
		cf_atomic64_add(&qtr->si->stats.lookup_response_size, qtr->net_io_bytes);
		cf_atomic64_add(&qtr->si->stats.lookup_num_records, rows);
		cf_atomic64_add(&g_config.lookup_response_size, qtr->net_io_bytes);
		cf_atomic64_add(&g_config.lookup_num_records, rows);
	}

	cf_hist_track_insert_data_point(g_config.q_hist, qtr->start_time);
	SINDEX_HIST_INSERT_DATA_POINT(qtr->si, query_hist, qtr->start_time);

	if (qtr->querying_ai_time_ns) {
		QUERY_HIST_INSERT_RAW(query_prepare_batch_hist, qtr->querying_ai_time_ns);
	}

	if (qtr->n_digests) {
		SINDEX_HIST_INSERT_RAW(qtr->si, query_rcnt_hist, qtr->n_digests);
		if (rows) {
			cf_hist_track_insert_raw(g_config.q_rcnt_hist, rows);
			SINDEX_HIST_INSERT_RAW(qtr->si, query_diff_hist, qtr->n_digests - rows);
		}
	}	



	uint64_t query_stop_time = cf_getns();
	uint64_t elapsed_us = (query_stop_time - qtr->start_time) / 1000;
	cf_detail(AS_QUERY,
			"Total time elapsed %"PRIu64" us, %d of %d read operations avg latency %"PRIu64" us",
			elapsed_us, rows, qtr->n_digests, rows > 0 ? elapsed_us / rows : 0);
}

static void
query_run_teardown(as_query_transaction *qtr)
{
	query_update_stats(qtr);

	if (qtr->n_udf_tr_queued != 0) {
		cf_warning(AS_QUERY, "QUEUED UDF not equal to zero when query transaction is done");
	}

	if (qtr->qctx.recl) {
		cf_ll_reduce(qtr->qctx.recl, true /*forward*/, as_index_keys_ll_reduce_fn, NULL);
		cf_free(qtr->qctx.recl);
		qtr->qctx.recl = NULL;
	}

	if (qtr->short_running) {
		cf_atomic32_decr(&g_query_short_running);
	} else {
		cf_atomic32_decr(&g_query_long_running);
	}

	// Release all the partitions
	query_release_prereserved_partitions(qtr);


	if (qtr->bb_r) {
		bb_poolrelease(qtr->bb_r);
		qtr->bb_r = NULL;
	}

	pthread_mutex_destroy(&qtr->buf_mutex);
}

static void
query_teardown(as_query_transaction *qtr)
{
	if (qtr->srange)      as_sindex_range_free(&qtr->srange);
	if (qtr->si)          AS_SINDEX_RELEASE(qtr->si);
	if (qtr->binlist)     cf_vector_destroy(qtr->binlist);
	if (qtr->setname)     cf_free(qtr->setname);
	if (qtr->msgp)        cf_free(qtr->msgp);
	pthread_mutex_destroy(&qtr->slock);
}

static void
query_release_fd(as_query_transaction *qtr)
{
	if (qtr && qtr->fd_h) {
		qtr->fd_h->fh_info &= ~FH_INFO_DONOT_REAP;
		as_end_of_transaction(qtr->fd_h, qtr_is_abort(qtr));
		qtr->fd_h = NULL;
	}
}

static void
query_transaction_done(as_query_transaction *qtr)
{

#if defined(USE_SYSTEMTAP)
	uint64_t nodeid = g_config.self_node;
#endif

	if (!qtr)
		return;

	ASD_QUERY_TRANS_DONE(nodeid, qtr->trid, (void *) qtr);


	if (qtr_started(qtr)) { 
		query_run_teardown(qtr);
	}


	query_release_fd(qtr);
	query_teardown(qtr);


	ASD_QUERY_QTR_FREE(nodeid, qtr->trid, (void *) qtr);

	qtr_free(qtr);
}
// **************************************************************************************************


/*
 * Query Transaction Ref Counts
 */
// **************************************************************************************************
int
qtr_release(as_query_transaction *qtr, char *fname, int lineno)
{
	if (qtr) {
		int val = cf_rc_release(qtr);
		if (val == 0) { 
			cf_detail(AS_QUERY, "Released qtr [%s:%d] %p %d ", fname, lineno, qtr, val);
			query_transaction_done(qtr);
		}
		cf_detail(AS_QUERY, "Released qtr [%s:%d] %p %d ", fname, lineno, qtr, val);
	}
	return AS_QUERY_OK;
}

static int
qtr_reserve(as_query_transaction *qtr, char *fname, int lineno)
{
	if (!qtr) {
		return AS_QUERY_ERR;
	}
	int val = cf_rc_reserve(qtr);
	cf_detail(AS_QUERY, "Reserved qtr [%s:%d] %p %d ", fname, lineno, qtr, val);
	return AS_QUERY_OK;
}
// **************************************************************************************************


/*
 * Async Network IO Entry Point
 */
// **************************************************************************************************
/* Call back function to determine if the IO should go ahead or not.
 * Purpose
 * 1. If our sequence number does not match requeue
 * 2. If query aborted fail IO. 
 * 3. In all other cases let the IO go through. That would mean
 *    if IO is queued it will be done before the fin with error 
 *    result_code is sent !!
 */ 
int
query_netio_start_cb(void *udata, int seq) 
{
	as_netio *io               = (as_netio *)udata;
	as_query_transaction *qtr  = (as_query_transaction *)io->data;
	cf_detail(AS_QUERY, "Netio Started_CB %d %d %d %d ", io->offset, io->seq, qtr->netio_pop_seq, qtr->state);

	// It is needed to send all the packets in sequence
	// A packet can be requeued after being half sent.
	if (seq > cf_atomic32_get(qtr->netio_pop_seq)) {
		return AS_NETIO_CONTINUE;
	}
	
	if (qtr_is_abort(qtr)) {
		return AS_QUERY_ERR;
	}

	return AS_NETIO_OK;
}

/*
 * The function after the IO on the network has been done.
 * 1. If OK was done successfully bump up the sequence number and 
 *    fix stats
 * 2. Release the qtr if something fails ... which would trigger 
 *    fin packet send and eventually free up qtr
 * Abort it set if something goes wrong
 */ 
int
query_netio_finish_cb(void *data, int retcode)
{
	as_netio *io               = (as_netio *)data;
    cf_detail(AS_QUERY, "Query Finish Callback io seq %d with retCode %d", io->seq, retcode);
	as_query_transaction *qtr  = (as_query_transaction *)io->data;
	if (qtr && (retcode != AS_NETIO_CONTINUE)) {
		// If send success make stat is updated
		if (retcode == AS_NETIO_OK) {
			cf_atomic64_add(&qtr->net_io_bytes, io->bb_r->used_sz + 8);
		} else {
			qtr_set_abort(qtr, AS_PROTO_RESULT_FAIL_QUERY_NETIO_ERR, __FILE__, __LINE__);
		}
		QUERY_HIST_INSERT_DATA_POINT(query_net_io_hist, io->start_time);	

		// Undo the increment from query_netio(). Cannot reach zero here: the
		// increment owned by the transaction will only be undone after all netio
		// is complete.
		cf_rc_release(io->fd_h);
		io->fd_h = NULL;
		bb_poolrelease(io->bb_r);

		cf_atomic32_incr(&qtr->netio_pop_seq);

		qtr_finish_work(qtr, &qtr->n_io_outstanding, __FILE__, __LINE__, true);
	}
	return retcode;
}

#define MAX_OUTSTANDING_IO_REQ 2
static int
query_netio_wait(as_query_transaction *qtr)
{
	return (cf_atomic32_get(qtr->n_io_outstanding) > MAX_OUTSTANDING_IO_REQ) ? AS_QUERY_ERR : AS_QUERY_OK;
} 

// Returns AS_NETIO_OK always 
static int 
query_netio(as_query_transaction *qtr) 
{
#if defined(USE_SYSTEMTAP)
	uint64_t nodeid = g_config.self_node;
#endif

	ASD_QUERY_NETIO_STARTING(nodeid, qtr->trid);

	as_netio        io;

	io.finish_cb = query_netio_finish_cb;
	io.start_cb  = query_netio_start_cb;

	qtr_reserve(qtr, __FILE__, __LINE__);
	io.data        = qtr;

	io.bb_r        = qtr->bb_r;
	qtr->bb_r      = NULL;

	cf_rc_reserve(qtr->fd_h);
	io.fd_h        = qtr->fd_h;

	io.offset      = 0;

	cf_atomic32_incr(&qtr->n_io_outstanding);
	io.seq         = cf_atomic32_incr(&qtr->netio_push_seq);
	io.start_time  = cf_getns();

	int ret        = as_netio_send(&io, NULL, qtr->blocking);
	qtr->bb_r      = bb_poolrequest();
   	cf_buf_builder_reserve(&qtr->bb_r, 8, NULL);

	ASD_QUERY_NETIO_FINISHED(nodeid, qtr->trid);

	return ret;
}
// **************************************************************************************************


/*
 * Query Reservation Abstraction
 */
// **************************************************************************************************
// Returns NULL if partition with is 'pid' is not query-able Else 
//      if all the partitions are reserved upfront returns the rsv used for reserving the partition
//      else reserves the partition and returns rsv
as_partition_reservation *
as_query_reserve_partition(as_namespace * ns, as_query_transaction * qtr, as_partition_id  pid, as_partition_reservation * rsv)
{
	if (qtr->qctx.partitions_pre_reserved) {
		if (!qtr->qctx.can_partition_query[pid]) {
			cf_debug(AS_QUERY, "Getting digest in rec list which do not belong to query-able partition.");
			return NULL;
		}
		return &qtr->rsv[pid];
	}
	else {
		// Works for scan aggregation
		if (!rsv) {
			cf_warning(AS_QUERY, "rsv is null while reserving partition.");
			return NULL;
		}
		AS_PARTITION_RESERVATION_INITP(rsv);
		if (0 != as_partition_reserve_query(ns, pid, rsv)) {
			return NULL;
		}
		cf_atomic_int_incr(&g_config.dup_tree_count);
	}
	return rsv;
}

void
as_query_release_partition(as_query_transaction * qtr, as_partition_reservation * rsv)
{
	if (!qtr->qctx.partitions_pre_reserved) {
		as_partition_release(rsv);
		cf_atomic_int_decr(&g_config.dup_tree_count);
	}
}

// Pre reserves query-able partitions
void
as_query_pre_reserve_partitions(as_query_transaction * qtr)
{
	if (!qtr) {
		cf_warning(AS_QUERY, "qtr is NULL");
		return;	
	}
	if (qtr->qctx.partitions_pre_reserved) {
		qtr->rsv = cf_malloc(sizeof(as_partition_reservation) * AS_PARTITIONS);
		if (!qtr->rsv) {
			cf_crash(AS_QUERY, "Allocation Error in Query Prereserve !!");
		}
		as_partition_prereserve_query(qtr->ns, qtr->qctx.can_partition_query, qtr->rsv);
	} else {
		qtr->rsv = NULL;
	}
}

// **************************************************************************************************


/*
 * Query tracking 
 */
// **************************************************************************************************
// Put qtr in a global hash
static int
hash_put_qtr(as_query_transaction * qtr)
{
	if (!qtr->track) {
		return AS_QUERY_CONTINUE;
	}

	int rc = rchash_put_unique(g_query_job_hash, &qtr->trid, sizeof(qtr->trid), qtr);
	if (rc) {
		cf_warning(AS_SINDEX, "QTR Put in hash failed with error %d", rc);
	} 

	return rc;
}

// Get Qtr from global hash
static int
hash_get_qtr(uint64_t trid, as_query_transaction ** qtr)
{
	int rv = rchash_get(g_query_job_hash, &trid, sizeof(trid), (void **) qtr);
	if (RCHASH_OK != rv) {
		cf_info(AS_SCAN, "Query job with transaction id [%"PRIu64"] does not exist", trid );
	}
	return rv;
}

// Delete Qtr from global hash
static int
hash_delete_qtr(as_query_transaction *qtr)
{
	if (!qtr->track) {
		return AS_QUERY_CONTINUE;
	}

	int rv = rchash_delete(g_query_job_hash, &qtr->trid, sizeof(qtr->trid));
	if (RCHASH_OK != rv) {
		cf_warning(AS_SINDEX, "Failed to delete qtr from query hash.");
	}
	return rv;
}
// If any query run from more than g_config.query_untracked_time_ms
// 		we are going to track it
// else no.
int
hash_track_qtr(as_query_transaction *qtr) 
{
	if (!qtr->track) {
		if ((cf_getns() - qtr->start_time) > (g_config.query_untracked_time_ms * 1000000)) {
			qtr->track = true;
			qtr_reserve(qtr, __FILE__, __LINE__);
			int ret = hash_put_qtr(qtr);
			if (ret != 0 && ret != AS_QUERY_CONTINUE) {
				// track should be disabled otherwise at the 
				// qtr cleanup stage some other qtr with the same 
				// trid can get cleaned up.
				qtr->track     = false;
				qtr_release(qtr, __FILE__, __LINE__);
				return AS_QUERY_ERR;
			}
		}
	}
	return AS_QUERY_OK;
}
// **************************************************************************************************



/*
 * Query Aggregation Request Workhorse Function
 */
// **************************************************************************************************
static int
query_add_val_response(void *void_qtr, const as_val *val, bool success)
{
	as_query_transaction *qtr = (as_query_transaction *)void_qtr;
	if (!qtr) {
		return AS_QUERY_ERR;
	}
	uint32_t msg_sz        = 0;
	as_val_tobuf(val, NULL, &msg_sz);
	if (0 == msg_sz) {
		cf_warning(AS_PROTO, "particle to buf: could not copy data!");
	}


	int ret = 0;

	pthread_mutex_lock(&qtr->buf_mutex);
	cf_buf_builder *bb_r = qtr->bb_r;
	if (bb_r == NULL) {
		// Assert that query is aborted if bb_r is found to be null
		pthread_mutex_unlock(&qtr->buf_mutex);
		return AS_QUERY_ERR;
	}

	if (msg_sz > (bb_r->alloc_sz - bb_r->used_sz) && bb_r->used_sz != 0) {
		query_netio(qtr);
	}

	ret = as_msg_make_val_response_bufbuilder(val, &qtr->bb_r, msg_sz, success);
	if (ret != 0) {
		cf_warning(AS_QUERY, "Weird there is space but still the packing failed "
				"available = %d msg size = %d",
				bb_r->alloc_sz - bb_r->used_sz, msg_sz);
	}
	cf_atomic64_incr(&qtr->n_result_records);
	pthread_mutex_unlock(&qtr->buf_mutex);
	return ret;
}

#define as_query_udf_call_init udf_call_init

// Initialize a new query_agg_call. This populates the query_agg_call from 
// information in the current transaction.
as_stream_status
query_agg_ostream_write(const as_stream *s, as_val *v)
{
	as_query_transaction *qtr = as_stream_source(s);
	if (!v) {
		return AS_STREAM_OK;
	}
	if (query_add_val_response((void *)qtr, v, true)) {
		as_val_destroy(v);
		return AS_STREAM_ERR;
	}
	as_val_destroy(v);
	return AS_STREAM_OK;
}

const as_stream_hooks query_agg_istream_hooks = {
	.destroy  = NULL,
	.read     = as_aggr_istream_read,
	.write    = NULL
};

const as_stream_hooks query_agg_ostream_hooks = {
	.destroy  = NULL,
	.read     = NULL,
	.write    = query_agg_ostream_write
};

static void
query_set_error(void * caller)
{
	qtr_set_err((as_query_transaction *)caller, AS_PROTO_RESULT_FAIL_QUERY_CBERROR, __FILE__, __LINE__);
}

as_aggr_caller_type as_query_get_type ( )
{
	return AS_AGGR_QUERY;
}

const as_aggr_caller_intf as_query_aggr_caller_qintf = {
	.set_error = query_set_error,
	.mem_op = NULL,
	.get_type = as_query_get_type
};

static void
query_add_result(char *res, as_query_transaction *qtr, bool success)
{
	const as_val * v = (as_val *) as_string_new (res, false);
	query_add_val_response((void *) qtr, v, success);
	as_val_destroy(v);
}


static int
query_process_aggreq(query_work *qagg)
{
	int ret = AS_QUERY_ERR;
	as_query_transaction *qtr = qagg->qtr;
	if (!qtr)           goto Cleanup;


	if (!cf_ll_size(qagg->recl)) {
		goto Cleanup;
	}

	as_result   *res    = as_result_new();
	ret                 = as_aggr_process(&qtr->agg_call, qagg->recl, NULL, res);

	if (ret != 0) {
        char *rs = as_module_err_string(ret);
        if (res->value != NULL) {
            as_string * lua_s   = as_string_fromval(res->value);
            char *      lua_err  = (char *) as_string_tostring(lua_s); 
            if (lua_err != NULL) {
                int l_rs_len = strlen(rs);
                rs = cf_realloc(rs,l_rs_len + strlen(lua_err) + 4);
                sprintf(&rs[l_rs_len]," : %s",lua_err);
            }
        }
        query_add_result(rs, qtr, false);
        cf_free(rs);
	}
    as_result_destroy(res);

Cleanup:

	return ret;
}
// **************************************************************************************************


/*
 * Query Request IO functions
 */
// **************************************************************************************************
/*
 * Function query_add_response
 *
 * Returns -
 *		AS_QUERY_OK  - On success.
 *		AS_QUERY_ERR - On failure.
 *
 * Notes -
 *	Basic query call back function. Fills up the client response buffer;
 *	sends out buffer and then
 *	reinitializes the buf for the next set of requests,
 *	In case buffer is full Bail out quick if unable to send response back to client
 *
 *	On success, qtr->n_result_records is incremented by 1.
 *
 * Synchronization -
 * 		Takes a lock over qtr->buf
 */
static int
query_add_response(void *void_qtr, as_index_ref *r_ref, as_storage_rd *rd)
{
	as_record *r = r_ref->r;
	as_query_transaction *qtr = (as_query_transaction *)void_qtr;
	size_t msg_sz = as_msg_response_msgsize(r, rd, false, NULL, false,
			qtr->binlist);
	int ret = 0;

	pthread_mutex_lock(&qtr->buf_mutex);
	cf_buf_builder *bb_r = qtr->bb_r;
	if (bb_r == NULL) {
		// Assert that query is aborted if bb_r is found to be null
		pthread_mutex_unlock(&qtr->buf_mutex);
		return AS_QUERY_ERR;
	}
	
	if (msg_sz > (bb_r->alloc_sz - bb_r->used_sz) && bb_r->used_sz != 0) {
		query_netio(qtr);
	}

	ret = as_msg_make_response_bufbuilder(r, rd, &qtr->bb_r, false,
			NULL, true, true, true, qtr->binlist);
	if (ret != 0) {
		cf_warning(AS_QUERY, "Weird there is space but still the packing failed "
				"available = %d msg size = %d",
				bb_r->alloc_sz - bb_r->used_sz, msg_sz);
	}
	cf_atomic64_incr(&qtr->n_result_records);
	pthread_mutex_unlock(&qtr->buf_mutex);
	return ret;
}


static int
query_add_fin(as_query_transaction *qtr)
{

#if defined(USE_SYSTEMTAP)
	uint64_t nodeid = g_config.self_node;
#endif
	cf_detail(AS_QUERY, "Adding fin %p", qtr);
	uint8_t *b;
	// in case of aborted query, the bb_r is already released
	if (qtr->bb_r == NULL) {
		// Assert that query is aborted if bb_r is found to be null
		return AS_QUERY_ERR;
	}
	cf_buf_builder_reserve(&qtr->bb_r, sizeof(as_msg), &b);

	ASD_QUERY_ADDFIN(nodeid, qtr->trid);
	// set up the header
	uint8_t *buf      = b;
	as_msg *msgp      = (as_msg *) buf;
	msgp->header_sz   = sizeof(as_msg);
	msgp->info1       = 0;
	msgp->info2       = 0;
	msgp->info3       = AS_MSG_INFO3_LAST;
	msgp->unused      = 0;
	msgp->result_code = qtr->result_code;
	msgp->generation  = 0;
	msgp->record_ttl  = 0;
	msgp->n_fields    = 0;
	msgp->n_ops       = 0;
	msgp->transaction_ttl = 0;
	as_msg_swap_header(msgp);
	return AS_QUERY_OK;
}

static int
query_send_fin(as_query_transaction *qtr) {
	// Send out the final data back
	if (qtr->fd_h) {
		query_add_fin(qtr);
		query_netio(qtr);
	}
	return AS_QUERY_OK;
}

static bool
query_match_integer_fromval(as_query_transaction * qtr, as_val *v, as_sindex_key *skey)
{
	as_sindex_bin_data *start = &qtr->srange->start;
	as_sindex_bin_data *end   = &qtr->srange->end;

	if ((AS_PARTICLE_TYPE_INTEGER != as_sindex_pktype(qtr->si->imd))
			|| (AS_PARTICLE_TYPE_INTEGER != start->type)
			|| (AS_PARTICLE_TYPE_INTEGER != end->type)) {
		cf_debug(AS_QUERY, "query_record_matches: Type mismatch %d!=%d!=%d!=%d  binname=%s index=%s",
				AS_PARTICLE_TYPE_INTEGER, start->type, end->type, as_sindex_pktype(qtr->si->imd),
				qtr->si->imd->bname, qtr->si->imd->iname);
		return false;
	}
	as_integer * i = as_integer_fromval(v);
	int64_t value  = as_integer_get(i);
	if (skey->key.int_key != value) {
		cf_debug(AS_QUERY, "query_record_matches: sindex key does " 
			"not matches bin value in record. skey %ld bin value %ld", skey->key.int_key, value);
		return false;
	}

	return true;
}

static bool
query_match_string_fromval(as_query_transaction * qtr, as_val *v, as_sindex_key *skey)
{
	as_sindex_bin_data *start = &qtr->srange->start;
	as_sindex_bin_data *end   = &qtr->srange->end;

	if ((AS_PARTICLE_TYPE_STRING != as_sindex_pktype(qtr->si->imd))
			|| (AS_PARTICLE_TYPE_STRING != start->type)
			|| (AS_PARTICLE_TYPE_STRING != end->type)) {
		cf_debug(AS_QUERY, "query_record_matches: Type mismatch %d!=%d!=%d!=%d  binname=%s index=%s",
				AS_PARTICLE_TYPE_STRING, start->type, end->type, as_sindex_pktype(qtr->si->imd),
				qtr->si->imd->bname, qtr->si->imd->iname);
		return false;
	}

	char * str_val = as_string_get(as_string_fromval(v));
	cf_digest str_digest;
	cf_digest_compute(str_val, strlen(str_val), &str_digest);

	if (memcmp(&str_digest, &skey->key.str_key, AS_DIGEST_KEY_SZ)) {
		cf_debug(AS_QUERY, "query_record_matches: sindex key does not matches bin value in record."
				" skey %"PRIu64" value in bin %"PRIu64"", skey->key.str_key, str_digest);
		return false;
	}
	return true;
}

// If the value matches foreach should stop iterating the 
bool 
query_match_mapkeys_foreach(const as_val * key, const as_val * val, void * udata)
{
	qtr_skey * q_s = (qtr_skey *)udata;
	if (key->type == AS_STRING) {
		// If matches return false
		return !query_match_string_fromval(q_s->qtr, (as_val *)key, q_s->skey);
	}
	else if (key->type == AS_INTEGER) {
		// If matches return false
		return !query_match_integer_fromval(q_s->qtr,(as_val *) key, q_s->skey);
	}
	return true;
}

static bool
query_match_mapvalues_foreach(const as_val * key, const as_val * val, void * udata)
{
	qtr_skey * q_s = (qtr_skey *)udata;
	if (val->type == AS_STRING) {
		// If matches return false
		return !query_match_string_fromval(q_s->qtr, (as_val *)val, q_s->skey);
	}
	else if (val->type == AS_INTEGER) {
		// If matches return false
		return !query_match_integer_fromval(q_s->qtr, (as_val *)val, q_s->skey);
	}
	return true;

}

static bool
query_match_listele_foreach(as_val * val, void * udata)
{
	qtr_skey * q_s = (qtr_skey *)udata;
	if (val->type == AS_STRING) {
		// If matches return false
		return !query_match_string_fromval(q_s->qtr, val, q_s->skey);
	}
	else if (val->type == AS_INTEGER) {
		// If matches return false
		return !query_match_integer_fromval(q_s->qtr, val, q_s->skey);
	}
	return true;
}
/*
 * Validate record based on its content and query make sure it indeed should
 * be selected. Secondary index does lazy delete for the entries for the record
 * for which data is on ssd. See sindex design doc for details. Hence it is
 * possible that it returns digest for which record may have changed. Do the
 * validation before returning the row.
 */
static bool
query_record_matches(as_query_transaction *qtr, as_storage_rd *rd, as_sindex_key * skey)
{
	// TODO: Add counters and make sure it is not a performance hit
	as_sindex_bin_data *start = &qtr->srange->start;
	as_sindex_bin_data *end   = &qtr->srange->end;

	//TODO: Make it more general to support sindex over multiple bins	
	as_bin * b = as_bin_get_by_id(rd, qtr->si->imd->binid);

	if (!b) {
		cf_debug(AS_QUERY , "as_query_record_validation: "
				"Bin name %s not found ", qtr->si->imd->bname);
		// Possible bin may not be there anymore classic case of
		// bin delete.
		return false;
	}
	uint8_t type = as_bin_get_particle_type(b);

	// If the bin is of type cdt, we need to see if anyone of the value within cdt
	// matches the query.
	// This can be performance hit for big list and maps.
	as_val * res_val = NULL;
	as_val * val     = NULL;
	bool matches     = false;
	bool from_cdt    = false;
	switch (type) {
		case AS_PARTICLE_TYPE_INTEGER : {
			if ((type != as_sindex_pktype(qtr->si->imd))
			|| (type != start->type)
			|| (type != end->type)) {
				cf_debug(AS_QUERY, "query_record_matches: Type mismatch %d!=%d!=%d!=%d  binname=%s index=%s",
					type, start->type, end->type, as_sindex_pktype(qtr->si->imd),
					qtr->si->imd->bname, qtr->si->imd->iname);
				matches = false;
				break;
			}

			int64_t   i = 0;
			as_bin_particle_to_mem(b, (uint8_t *) &i);
			if (skey->key.int_key != i) {
				cf_debug(AS_QUERY, "query_record_matches: sindex key does "
						"not matches bin value in record. bin value %ld skey value %ld", i, skey->key.int_key);
				matches = false;
				break;
			}
			matches = true;
			break;
		}
		case AS_PARTICLE_TYPE_STRING : {
			if ((type != as_sindex_pktype(qtr->si->imd))
			|| (type != start->type)
			|| (type != end->type)) {
				cf_debug(AS_QUERY, "query_record_matches: Type mismatch %d!=%d!=%d!=%d  binname=%s index=%s",
					type, start->type, end->type, as_sindex_pktype(qtr->si->imd),
					qtr->si->imd->bname, qtr->si->imd->iname);
				matches = false;
				break;
			}

			uint32_t psz = as_bin_particle_mem_size(b);
			char buf[psz + 1];
			as_bin_particle_to_mem(b, (uint8_t *) buf);
			buf[psz]     = '\0';
			cf_digest bin_digest;
			cf_digest_compute( buf, psz, &bin_digest);
			if (memcmp(&skey->key.str_key, &bin_digest, AS_DIGEST_KEY_SZ)) {
				cf_debug(AS_QUERY, "query_record_matches: sindex key does not matches bin value in record."
				" skey %"PRIu64" value in bin %"PRIu64"", skey->key.str_key, bin_digest);
	
				matches = false;
				break;
			}
			matches = true;
			break;
		}
		case AS_PARTICLE_TYPE_GEOJSON : {
			if ((type != as_sindex_pktype(qtr->si->imd))
			|| (type != start->type)
			|| (type != end->type)) {
				cf_debug(AS_QUERY, "as_query_record_matches: Type mismatch %d!=%d!=%d!=%d  binname=%s index=%s",
					type, start->type, end->type, as_sindex_pktype(qtr->si->imd),
					qtr->si->imd->bnames[0], qtr->si->imd->iname);
				return false;
			}

			bool iswithin =
				! qtr->ns->geo2dsphere_within_strict ||
				as_bin_particle_geojson_match(b,
											  qtr->srange->cellid,
											  qtr->srange->region);

			// We either found a valid point or a false positive.
			if (iswithin)
				cf_atomic_int_incr(&g_config.geo_region_query_points);
			else
				cf_atomic_int_incr(&g_config.geo_region_query_falsepos);

			return iswithin;
		}
		case AS_PARTICLE_TYPE_MAP : {
			val     = as_val_frombin(b);
			res_val = as_sindex_extract_val_from_path(qtr->si->imd, val);	
			if (!res_val) {
				matches = false;
				break;
			}
			from_cdt = true;
			break;
		}
		case AS_PARTICLE_TYPE_LIST : {
			val     = as_val_frombin(b);
			res_val = as_sindex_extract_val_from_path(qtr->si->imd, val);	
			if (!res_val) {
				matches = false;
			}
			from_cdt = true;
			break;
		}
		default: {
			break;
		}
	}
	
	if (from_cdt) {
		if (res_val->type == AS_INTEGER) {
			// Defensive check.
			if (qtr->si->imd->itype == AS_SINDEX_ITYPE_DEFAULT) {
				matches = query_match_integer_fromval(qtr, res_val, skey);
			}
			else {
				matches = false;
			}
		}
		else if (res_val->type == AS_STRING) {
			// Defensive check.
			if (qtr->si->imd->itype == AS_SINDEX_ITYPE_DEFAULT) {
				matches = query_match_string_fromval(qtr, res_val, skey);
			}
			else {
				matches = false;
			}
		}
		else if (res_val->type == AS_MAP) {
			qtr_skey q_s;
			q_s.qtr  = qtr;
			q_s.skey = skey;
			// Defensive check.
			if (qtr->si->imd->itype == AS_SINDEX_ITYPE_MAPKEYS) {
				as_map * map = as_map_fromval(res_val);
				matches = !as_map_foreach(map, query_match_mapkeys_foreach, &q_s);
			}
			else if (qtr->si->imd->itype == AS_SINDEX_ITYPE_MAPVALUES){
				as_map * map = as_map_fromval(res_val);
				matches = !as_map_foreach(map, query_match_mapvalues_foreach, &q_s);
			}
			else {
				matches = false;
			}
		}
		else if (res_val->type == AS_LIST) {
			qtr_skey q_s;
			q_s.qtr  = qtr;
			q_s.skey = skey;
	
			// Defensive check
			if (qtr->si->imd->itype == AS_SINDEX_ITYPE_LIST) {
				as_list * list = as_list_fromval(res_val);
				matches = !as_list_foreach(list, query_match_listele_foreach, &q_s);
			}
			else {
				matches = false;
			}
		}
	}

	if (val) {
		as_val_destroy(val);
	}
	return matches;
}

bool
as_query_aggr_match_record(query_record * qrecord, as_sindex_key * skey)
{
	as_query_transaction * qtr = qrecord->caller; 
	qtr->n_read_success++;
	return query_record_matches(qtr, qrecord->urecord->rd, skey);
}

static int
query_io(as_query_transaction *qtr, cf_digest *dig, as_sindex_key * skey)
{
#if defined(USE_SYSTEMTAP)
	uint64_t nodeid = g_config.self_node;
#endif

	as_namespace * ns = qtr->ns;
	as_partition_reservation rsv_stack;
	as_partition_reservation * rsv = &rsv_stack;

	// We make sure while making digest list that current partition is query-able
	// Attempt the query reservation here as well. If this partition is not
	// query-able anymore then no need to return anything
	// Since we are reserving all the partitions upfront, this is a defensive check
	as_partition_id pid =  as_partition_getid(*dig);
	rsv                 = as_query_reserve_partition(ns, qtr, pid, rsv);
	if (!rsv) {
		return AS_QUERY_OK;
	}

	ASD_QUERY_IO_STARTING(nodeid, qtr->trid);

	as_index_ref r_ref;
	r_ref.skip_lock = false;
	int rec_rv      = as_record_get(rsv->tree, dig, &r_ref, ns);

	if (rec_rv == 0) {
		as_index *r = r_ref.r;
		// check to see this isn't an expired record waiting to die
		if (as_record_is_expired(r)) {
			as_record_done(&r_ref, ns);
			cf_debug(AS_QUERY,
					"build_response: record expired. treat as not found");
			// Not sending error message to client as per the agreement
			// that server will never send a error result code to the query client.
			goto CLEANUP;
		}
		// make sure it's brought in from storage if necessary
		as_storage_rd rd;
		as_storage_record_open(ns, r, &rd, &r->key);
		qtr->n_read_success += 1;
		rd.n_bins = as_bin_get_n_bins(r, &rd);

		// Note: This array must stay in scope until the response
		//       for this record has been built, since in the get
		//       data w/ record on device case, it's copied by
		//       reference directly into the record descriptor!
		as_bin stack_bins[rd.ns->storage_data_in_memory ? 0 : rd.n_bins];

		// Figure out which bins you want - for now, all
		rd.bins   = as_bin_get_all(r, &rd, stack_bins);
		rd.n_bins = as_bin_inuse_count(&rd);
		// Call Back
		if (!query_record_matches(qtr, &rd, skey)) {
			as_storage_record_close(r, &rd);
			as_record_done(&r_ref, ns);
			as_query_release_partition(qtr, rsv);
			cf_atomic64_incr(&g_config.query_false_positives);
			ASD_QUERY_IO_NOTMATCH(nodeid, qtr->trid);
			return AS_QUERY_OK;
		}

		int ret = query_add_response(qtr, &r_ref, &rd);
		if (ret != 0) {
			as_storage_record_close(r, &rd);
			as_record_done(&r_ref, ns);
			qtr_set_err(qtr, AS_PROTO_RESULT_FAIL_QUERY_CBERROR, __FILE__, __LINE__);
			as_query_release_partition(qtr, rsv);
			ASD_QUERY_IO_ERROR(nodeid, qtr->trid);
			return AS_QUERY_ERR;
		}
		as_storage_record_close(r, &rd);
		as_record_done(&r_ref, ns);
	} else {
		// What do we do about empty records?
		// 1. Should gin up an empty record
		// 2. Current error is returned back to the client.
		cf_detail(AS_QUERY, "query_generator: "
				"as_record_get returned %d : key %"PRIx64, rec_rv,
				*(uint64_t *)dig);
	}
CLEANUP :
	as_query_release_partition(qtr, rsv);

	ASD_QUERY_IO_FINISHED(nodeid, qtr->trid);

	return AS_QUERY_OK;
}
// **************************************************************************************************




/*
 * Query Request UDF functions
 */
// **************************************************************************************************
// NB: Caller holds a write hash lock _BE_CAREFUL_ if you intend to take
// lock inside this function
int
as_query_udf_finish_cb(as_transaction *tr, int retcode)
{
	as_query_transaction *qtr = (as_query_transaction *)tr->udata.req_udata;
	if (!qtr) {
		cf_warning(AS_QUERY, "Complete called with invalid job id");
		return AS_QUERY_ERR;
	}
	cf_detail(AS_QUERY, "UDF: Internal transaction remaining %d, total txn processing time %"PRIu64"",
				cf_atomic32_get(qtr->n_udf_tr_queued),
				(cf_getns() - tr->start_time) / 1000000);
	qtr_finish_work(qtr, &qtr->n_udf_tr_queued, __FILE__, __LINE__, true);
	return AS_QUERY_OK;
}

// Creates a internal transaction for per record UDF execution triggered
// from inside generator. The generator could be scan job generating digest
// or query generating digest.
int
query_udf_txn_setup(tr_create_data * d)
{
	as_query_transaction *qtr = (as_query_transaction *)d->udata;

	// TODO: can qtr->priority be 0
	while (qtr->n_udf_tr_queued >= (AS_QUERY_MAX_UDF_TRANSACTIONS * (qtr->priority / 10 + 1))) {
		cf_debug(AS_QUERY, "UDF: scan transactions [%d] exceeded the maximum "
				"configured limit", qtr->n_udf_tr_queued);

		usleep(g_config.query_sleep_us);
		query_check_timeout(qtr);
		if (qtr_failed(qtr)) {
			return AS_QUERY_ERR;
		}
	}

	as_transaction tr;
	memset(&tr, 0, sizeof(as_transaction));
	// Pass on the create meta-data structure to create an internal transaction.
	if (as_transaction_create(&tr, d)) {
		return AS_QUERY_ERR;
	}

	tr.udata.req_cb     = as_query_udf_finish_cb;
	tr.udata.req_udata  = d->udata;
	tr.udata.req_type   = UDF_QUERY_REQUEST;
	tr.flag            |= AS_TRANSACTION_FLAG_INTERNAL;

	cf_atomic32_incr(&qtr->n_udf_tr_queued);
	cf_detail(AS_QUERY, "UDF: [%d] internal transactions enqueued", qtr->n_udf_tr_queued);
	qtr_reserve(qtr, __FILE__, __LINE__);
	// Reset start time
	tr.start_time = cf_getns();
	thr_tsvc_enqueue(&tr);
	return AS_QUERY_OK;
}

static int
query_process_udfreq(query_work *qudf)
{
	int ret               = AS_QUERY_OK;
	cf_ll_element  * ele  = NULL;
	cf_ll_iterator * iter = NULL;
	as_query_transaction *qtr = qudf->qtr;
	if (!qtr)           return AS_QUERY_ERR;
	cf_detail(AS_QUERY, "Performing UDF");
	iter                  = cf_ll_getIterator(qudf->recl, true /*forward*/);

	while ((ele = cf_ll_getNext(iter))) {
		as_index_keys_ll_element * node;
		node                         = (as_index_keys_ll_element *) ele;
		as_index_keys_arr * keys_arr  = node->keys_arr;
		if (!keys_arr) {
			continue;
		}
		node->keys_arr   =  NULL;
		cf_detail(AS_QUERY, "NUMBER OF DIGESTS = %d", keys_arr->num);
		for (int i = 0; i < keys_arr->num; i++) {
			cf_detail(AS_QUERY, "LOOOPING FOR NUMBER OF DIGESTS %d", i);

			// Fill the structure needed by internal transaction create
			tr_create_data d;
			memset(&d, 0, sizeof(tr_create_data));
			d.digest   = keys_arr->pindex_digs[i];
			d.ns       = qtr->ns;
			d.call     = &(qtr->call);
			d.msg_type = AS_MSG_INFO2_WRITE;
			d.fd_h     = qtr->fd_h;
			d.udata    = qtr;

			// Setup the internal udf transaction. This includes creating an internal transaction
			// and enqueuing it with throttling.
			if (AS_QUERY_ERR == query_udf_txn_setup(&d)) {
				as_index_keys_release_arr_to_queue(keys_arr);
				ret = AS_QUERY_ERR;
				goto Cleanup;
			};
		}
		as_index_keys_release_arr_to_queue(keys_arr);
	}
Cleanup:
	if (iter) {
		cf_ll_releaseIterator(iter);
		iter = NULL;
	}
	return ret;
}
// **************************************************************************************************




static int
query_process_ioreq(query_work *qio)
{

#if defined(USE_SYSTEMTAP)
	uint64_t nodeid = g_config.self_node;
#endif

	as_query_transaction *qtr = qio->qtr;
	if (!qtr) {
		return AS_QUERY_ERR;
	}

	ASD_QUERY_IOREQ_STARTING(nodeid, qtr->trid);

	cf_ll_element * ele   = NULL;
	cf_ll_iterator * iter = NULL;

	cf_detail(AS_QUERY, "Performing IO");
	uint64_t time_ns      = 0;
	if (g_config.query_enable_histogram || qtr->si->enable_histogram) {
		time_ns = cf_getns();
	}
	iter                  = cf_ll_getIterator(qio->recl, true /*forward*/);
	if (!iter) {
		cf_crash(AS_QUERY, "Cannot allocate iterator... out of memory !!");
	}

	while ((ele = cf_ll_getNext(iter))) {
		as_index_keys_ll_element * node;
		node                       = (as_index_keys_ll_element *) ele;
		as_index_keys_arr *keys_arr = node->keys_arr;
		if (!keys_arr) {
			continue;
		}
		node->keys_arr     = NULL;
		for (int i = 0; i < keys_arr->num; i++) {
			if (AS_QUERY_OK != query_io(qtr, &keys_arr->pindex_digs[i], &keys_arr->sindex_keys[i])) {
				as_index_keys_release_arr_to_queue(keys_arr);
				goto Cleanup;
			}

			if (cf_atomic64_get(qtr->n_result_records) % qtr->priority == 0)
			{
				usleep(g_config.query_sleep_us);
				query_check_timeout(qtr);
				if (qtr_failed(qtr)) {
					as_index_keys_release_arr_to_queue(keys_arr);
					goto Cleanup;
				}
			}
		}
		as_index_keys_release_arr_to_queue(keys_arr);
	}
Cleanup:

	if (iter) {
		cf_ll_releaseIterator(iter);
		iter = NULL;
	}
	QUERY_HIST_INSERT_DATA_POINT(query_batch_io_hist, time_ns);
	SINDEX_HIST_INSERT_DATA_POINT(qtr->si, query_batch_io, time_ns);

	ASD_QUERY_IOREQ_FINISHED(nodeid, qtr->trid);
	
	return AS_QUERY_OK;
}

// **************************************************************************************************


/*
 * Query Request Processing
 */
// **************************************************************************************************
static int
qwork_process(query_work *qworkp)
{
	QUERY_HIST_INSERT_DATA_POINT(query_batch_io_q_wait_hist, qworkp->queued_time_ns);
	cf_detail(AS_QUERY, "Processing Request %d", qworkp->type);

	if (qtr_failed(qworkp->qtr)) {
		return AS_QUERY_ERR;
	}

	int ret = AS_QUERY_OK;

	switch (qworkp->type) {
		case AS_QUERY_REQTYPE_IO:
			ret = query_process_ioreq(qworkp);
			break;
		case AS_QUERY_REQTYPE_UDF:
			ret = query_process_udfreq(qworkp);
			break;
		case AS_QUERY_REQTYPE_AGG:
			ret = query_process_aggreq(qworkp);
			break;
		default:
			cf_warning(AS_QUERY, "Unsupported query type %d.. Dropping it", qworkp->type);
			break;
	}
	return ret;
}

static void
qwork_setup(query_work *qworkp, as_query_transaction *qtr)
{
	qtr_reserve(qtr, __FILE__, __LINE__);
	qworkp->qtr               = qtr;
	qworkp->recl              = qtr->qctx.recl;
	qtr->qctx.recl            = NULL;
	qworkp->queued_time_ns    = cf_getns();
	qtr->n_digests           += qtr->qctx.n_bdigs;
	qtr->qctx.n_bdigs         = 0;
	if (qtr->job_type == AS_QUERY_AGG) {
		qworkp->type          = AS_QUERY_REQTYPE_AGG;
	} else if (qtr->job_type == AS_QUERY_MRJ) {
		cf_warning(AS_QUERY, "MRJ Query not supported ");
		// what to do
	} else if (qtr->job_type == AS_QUERY_UDF) {
		qworkp->type          = AS_QUERY_REQTYPE_UDF;
	} else {
		qworkp->type          = AS_QUERY_REQTYPE_IO;
	}
}

static void
qwork_teardown(query_work *qworkp)
{
	if (qworkp->recl) {
		cf_ll_reduce(qworkp->recl, true /*forward*/, as_index_keys_ll_reduce_fn, NULL);
		cf_free(qworkp->recl);
		qworkp->recl = NULL;
	} 
	qtr_release(qworkp->qtr, __FILE__, __LINE__);
	qworkp->qtr = NULL;
}
// **************************************************************************************************


void *
qwork_th(void *q_to_wait_on)
{
	unsigned int         thread_id = cf_atomic32_incr(&g_query_worker_threadcnt);
	cf_detail(AS_QUERY, "Created Query Worker Thread %d", thread_id);
	query_work   * qworkp     = NULL;
	int                  ret       = AS_QUERY_OK;

	while (1) {
		// Kill self if thread id is greater than that of number of configured
		// Config change should be flag for quick check
		if (thread_id > g_config.query_worker_threads) {
			pthread_rwlock_rdlock(&g_query_lock);
			if (thread_id > g_config.query_worker_threads) {
				cf_atomic32_decr(&g_query_worker_threadcnt);
				pthread_rwlock_unlock(&g_query_lock);
				cf_detail(AS_QUERY, "Query Worker thread %d exited", thread_id);
				return NULL;
			}
			pthread_rwlock_unlock(&g_query_lock);
		}
		if (cf_queue_pop(g_query_work_queue, &qworkp, CF_QUEUE_FOREVER) != 0) {
			cf_crash(AS_QUERY, "Failed to pop from Query worker queue.");
		}
		cf_detail(AS_QUERY, "Popped I/O work [%p,%p]", qworkp, qworkp->qtr);

		ret = qwork_process(qworkp);

		as_query_transaction *qtr = qworkp->qtr;
		if ((ret != AS_QUERY_OK) && !qtr_failed(qtr)) {
			cf_warning(AS_QUERY, "Request processing failed but query is not qtr_failed .... ret %d", ret);
		}
		qtr_finish_work(qtr, &qtr->n_qwork_active, __FILE__, __LINE__, false);
		qwork_teardown(qworkp);
		qwork_poolrelease(qworkp);
	}

	return NULL;
}

/*
 * Query Generator
 */
// **************************************************************************************************
/*
 * Function query_get_nextbatch
 *
 * Notes-
 *		Function generates the next batch of digest list after looking up
 * 		secondary index tree. The function populates qctx->recl with the
 * 		digest list.
 *
 * Returns
 * 		AS_QUERY_OK:  If the batch is full qctx->n_bdigs == qctx->bsize. The caller
 *  		   then processes the batch and reset the qctx->recl and qctx->n_bdigs.
 *
 * 		AS_QUERY_CONTINUE:  If the caller should continue calling this function.
 *
 * 		AS_QUERY_ERR: In case of error
 */
int
query_get_nextbatch(as_query_transaction *qtr)
{
	int              ret     = AS_QUERY_OK;
	as_sindex       *si      = qtr->si;
	as_sindex_qctx  *qctx    = &qtr->qctx;
	uint64_t         time_ns = 0;
	if (g_config.query_enable_histogram
		|| qtr->si->enable_histogram) {
		time_ns = cf_getns();
	}

	as_sindex_range *srange	 = &qtr->srange[qctx->range_index];

	if (qctx->pimd_idx == -1) {
		if (!srange->isrange) {
			qctx->pimd_idx	 = ai_btree_key_hash_from_sbin(si->imd, &srange->start);
		} else {
			qctx->pimd_idx	 = 0;
		}
	}

	if (!qctx->recl) {
		qctx->recl = cf_malloc(sizeof(cf_ll));
		if (!qctx->recl) {
			cf_crash(AS_QUERY, "Allocation Error in Query !!");
		}
		cf_ll_init(qctx->recl, as_index_keys_ll_destroy_fn, false /*no lock*/);
		qctx->n_bdigs        = 0;
	} else {
		// Following condition may be true if the
		// query has moved from short query pool to
		// long running query pool
		if (qctx->n_bdigs >= qctx->bsize)
			return ret;
	}

	// Query Aerospike Index
	int      qret            = as_sindex_query(qtr->si, srange, &qtr->qctx);
	cf_detail(AS_QUERY, "start %ld end %ld @ %d pimd found %d", srange->start.u.i64, srange->end.u.i64, qctx->pimd_idx, qctx->n_bdigs);

	qctx->new_ibtr           = false;
	if (qret < 0) { // [AS_SINDEX_OK, AS_SINDEX_CONTINUE] -> OK
		qtr_set_err(qtr, as_sindex_err_to_clienterr(qret, __FILE__, __LINE__), __FILE__, __LINE__);	
		ret = AS_QUERY_ERR;
		goto batchout;
	}

	if (time_ns) {
		if (g_config.query_enable_histogram) {
			qtr->querying_ai_time_ns += cf_getns() - time_ns;
		} else if (qtr->si->enable_histogram) {
			SINDEX_HIST_INSERT_DATA_POINT(qtr->si, query_batch_lookup, time_ns);
		}
	}
	if (qctx->n_bdigs < qctx->bsize) {
		qctx->new_ibtr       = true;
		qctx->nbtr_done      = false;
		qctx->pimd_idx++;
		cf_detail(AS_QUERY, "All the Data finished moving to next tree %d", qctx->pimd_idx);
		if (!srange->isrange) {
			qtr->result_code = AS_PROTO_RESULT_OK;
			ret              = AS_QUERY_DONE;
			goto batchout;
		}
		if (qctx->pimd_idx == si->imd->nprts) {

			// Geospatial queries need to search multiple ranges.  The
			// srange object is a vector of MAX_REGION_CELLS elements.
			// We iterate over ranges until we encounter an empty
			// srange (num_binval == 0).
			//
			if (qctx->range_index == (MAX_REGION_CELLS - 1) ||
				qtr->srange[qctx->range_index+1].num_binval == 0) {
				qtr->result_code = AS_PROTO_RESULT_OK;
				ret              = AS_QUERY_DONE;
				goto batchout;
			}
			qctx->range_index++;
			qctx->pimd_idx = -1;
		}
		ret = AS_QUERY_CONTINUE;
		goto batchout;
	}
batchout:
	return ret;
}


/*
 * Phase II setup just after the generator picks up query for
 * the first time
 */
static int
query_run_setup(as_query_transaction *qtr)
{

#if defined(USE_SYSTEMTAP)
	uint64_t nodeid = g_config.self_node;
#endif

	QUERY_HIST_INSERT_DATA_POINT(query_query_q_wait_hist, qtr->start_time);
	cf_atomic64_set(&qtr->n_result_records, 0);
	qtr->track               = false;
	qtr->querying_ai_time_ns = 0;
	qtr->n_io_outstanding    = 0;
	qtr->netio_push_seq      = 0;
	qtr->netio_pop_seq       = 1;
	qtr->blocking            = false;
	pthread_mutex_init(&qtr->buf_mutex, NULL);

	// Aerospike Index object initialization
	qtr->result_code              = AS_PROTO_RESULT_OK;
	
	// Initialize qctx
	// start with the threshold value
	qtr->qctx.bsize               = g_config.query_threshold;
	qtr->qctx.new_ibtr            = true;
	qtr->qctx.nbtr_done           = false;
	qtr->qctx.pimd_idx            = -1;
	qtr->qctx.recl                = NULL;
	qtr->qctx.n_bdigs             = 0;
<<<<<<< HEAD
=======
	qtr->qctx.range_index         = 0;
>>>>>>> ce84e706
	qtr->qctx.partitions_pre_reserved = g_config.partitions_pre_reserved;
	qtr->qctx.bkey                = &qtr->bkey;
	init_ai_obj(qtr->qctx.bkey);
	bzero(&qtr->qctx.bdig, sizeof(cf_digest));
	// Populate all the paritions for which this partition is query-able
	as_query_pre_reserve_partitions(qtr);

	qtr->priority                 = g_config.query_priority;
	qtr->bb_r                     = bb_poolrequest();
	cf_buf_builder_reserve(&qtr->bb_r, 8, NULL);

	qtr_set_running(qtr);
	cf_atomic64_incr(&g_config.query_short_reqs);
	cf_atomic32_incr(&g_query_short_running);

	// This needs to be distant from the initialization of nodeid to
	// workaround a lame systemtap/compiler interaction.
	ASD_QUERY_INIT(nodeid, qtr->trid);

	return AS_QUERY_OK;
}

static int
query_qtr_enqueue(as_query_transaction *qtr, bool is_requeue)
{
	uint64_t limit  = 0;
	uint32_t size   = 0;
	cf_queue    * q;
	cf_atomic64 * queue_full_err;
	if (qtr->short_running) {
		limit          = g_config.query_short_q_max_size;
		size           = cf_atomic32_get(g_query_short_running);
		q              = g_query_short_queue;
		queue_full_err = &g_config.query_short_queue_full;
	}
	else {
		limit          = g_config.query_long_q_max_size;
		size           = cf_atomic32_get(g_query_long_running);
		q              = g_query_long_queue;
		queue_full_err = &g_config.query_long_queue_full;
	}

	// Allow requeue without limit check, to cover for dynamic
	// config change while query
	if (!is_requeue && (size > limit)) {
		cf_atomic64_incr(queue_full_err);
		return AS_QUERY_ERR;
	} else if (cf_queue_push(q, &qtr) != CF_QUEUE_OK) {
		cf_crash(AS_QUERY, "Failed to push into Query Queue !!");
	} else {
		cf_detail(AS_QUERY, "Logged query ");
	}
	
	return AS_QUERY_OK;
}

int 
query_requeue(as_query_transaction *qtr)
{
	int ret = AS_QUERY_OK;
	if (query_qtr_enqueue(qtr, true) != 0) {
		cf_warning(AS_QUERY, "Queuing Error... continue!!");
		qtr_set_err(qtr, AS_PROTO_RESULT_FAIL_QUERY_QUEUEFULL, __FILE__, __LINE__);	
		ret = AS_QUERY_ERR;
	} else {
		cf_detail(AS_QUERY, "Query Queued Due to Network");
		ret = AS_QUERY_OK;
	}
	return ret;
}

static void
qtr_finish_work(as_query_transaction *qtr, cf_atomic32 *stat, char *fname, int lineno, bool release)
{
	qtr_lock(qtr);
	uint32_t val = cf_atomic32_decr(stat);
	if ((val == 0) && qtr->do_requeue) {
		query_requeue(qtr);
		cf_detail(AS_QUERY, "(%s:%d) Job Requeued %p", fname, lineno, qtr);
		qtr->do_requeue = false;
	}
	qtr_unlock(qtr);
	if (release) {
		qtr_release(qtr, fname, lineno);
	}
}

//
// 0: Successfully requeued
// -1: Query Err
// 1: Not requeued continue 
// 2: Query finished
//
static int 
query_qtr_check_and_requeue(as_query_transaction *qtr)
{
	bool do_enqueue = false;
	// Step 1: If the query batch is done then wait for number of outstanding qwork to
	// finish. This may slow down query responses get the better model
	if (qtr_finished(qtr)) {
		if ((cf_atomic32_get(qtr->n_qwork_active) == 0) 
				&& (cf_atomic32_get(qtr->n_io_outstanding) == 0)
				&& (cf_atomic32_get(qtr->n_udf_tr_queued) == 0)) {
			cf_detail(AS_QUERY, "Request is finished");
			return AS_QUERY_DONE;
		} 
		do_enqueue = true;
		cf_detail(AS_QUERY, "Request not finished qwork(%d) io(%d)", cf_atomic32_get(qtr->n_qwork_active), cf_atomic32_get(qtr->n_io_outstanding));
	}

	// Step 2: Client is slow requeue
	if (query_netio_wait(qtr) != AS_QUERY_OK) {
		do_enqueue = true;
	}

	// Step 3: Check to see if this is long running query. This is determined by
	// checking number of records read. Please note that it makes sure the false
	// entries in secondary index does not effect this decision. All short running
	// queries perform I/O in the batch thread context.
	if ((cf_atomic64_get(qtr->n_result_records) >= g_config.query_threshold)
			&& qtr->short_running) {
		qtr->short_running       = false;
		// Change batch size to the long running job batch size value
		qtr->qctx.bsize          = g_config.query_bsize;
		cf_atomic32_decr(&g_query_short_running);
		cf_atomic32_incr(&g_query_long_running);
		cf_atomic64_incr(&g_config.query_long_reqs);
		cf_atomic64_decr(&g_config.query_short_reqs);
		cf_detail(AS_QUERY, "Query Queued Into Long running thread pool %ld %d", cf_atomic64_get(qtr->n_result_records), qtr->short_running);
		do_enqueue = true;
	}

	if (do_enqueue) {
		int ret = AS_QUERY_OK;
		qtr_lock(qtr);
		if ((cf_atomic32_get(qtr->n_qwork_active) != 0)
				|| (cf_atomic32_get(qtr->n_io_outstanding) != 0)
				|| (cf_atomic32_get(qtr->n_udf_tr_queued) != 0)) {
			cf_detail(AS_QUERY, "Job Setup for Requeue %p", qtr);

			// Release of one of the above will perform requeue... look for
			// qtr_finish_work();
			qtr->do_requeue = true;
			ret = AS_QUERY_OK;
		} else {
			ret = query_requeue(qtr);	
		}
		qtr_unlock(qtr);
		return ret;
	}

	return AS_QUERY_CONTINUE;
}
static bool
query_process_inline(as_query_transaction *qtr)
{
	if (   g_config.query_req_in_query_thread
		|| (cf_atomic32_get((qtr)->n_qwork_active) > g_config.query_req_max_inflight)
		|| (qtr && qtr->short_running)
		|| (qtr && qtr_finished(qtr))) { 
		return true;
	}
	else {
		return false;
	}
}
/* 
 * Process the query work either inilne or pass it on to the 
 * worker thread
 *
 * Returns
 *     -1 : Fail
 *     0  : Success
 */
static int 
qtr_process(as_query_transaction *qtr)
{
	int ret = AS_QUERY_OK;
	if (query_process_inline(qtr)) {

		query_work qwork;
		qwork_setup(&qwork, qtr);

		ret = qwork_process(&qwork);

		qwork_teardown(&qwork);
		return ret;

	} else {
		query_work *qworkp = qwork_poolrequest();
		if (!qworkp) {
			cf_warning(AS_QUERY, "Could not allocate query "
					"request structure .. out of memory .. Aborting !!!");
			ret = AS_QUERY_ERR;
		}
		// Successfully queued
		cf_atomic32_incr(&qtr->n_qwork_active);
		qwork_setup(qworkp, qtr);

		if (cf_queue_push(g_query_work_queue, &qworkp)) {
			cf_crash(AS_QUERY, "Push into Query Work Queue fail ... !!!");
		}

	}
	return AS_QUERY_OK;
}

static int
query_check_bound(as_query_transaction *qtr)
{
	if (cf_atomic64_get(qtr->n_result_records) > g_config.query_rec_count_bound) {
		return AS_QUERY_ERR;
	}
	return AS_QUERY_OK;
}
/*
 * Function query_generator
 *
 * Does the following
 * 1. Calls the sindex layer for fetching digest list
 * 2. If short running query performs I/O inline and for long running query
 *    queues it up for work threads to execute.
 * 3. If the query is short_running and has hit threshold. Requeue it for
 *    long running generator threads
 *
 * Returns -
 * 		Nothing, sets the qtr status accordingly
 */
static void
query_generator(as_query_transaction *qtr)
{
#if defined(USE_SYSTEMTAP)
	uint64_t nodeid = g_config.self_node;
	uint64_t trid = qtr->trid;
	size_t nrecs = 0;
#endif

	// Query can get requeue for many different reason. Check if it is 
	// already started before indulging in act to setting it up for run
	if (!qtr_started(qtr)) {
		query_run_setup(qtr);
	}

	int loop = 0;
	while (true) {

		// Step 1: Check for requeue
		int ret = query_qtr_check_and_requeue(qtr);
		if (ret == AS_QUERY_ERR) {
			cf_warning(AS_QUERY, "Unexpected requeue failure .. shutdown connection.. abort!!");
			qtr_set_abort(qtr, AS_PROTO_RESULT_FAIL_QUERY_NETIO_ERR, __FILE__, __LINE__);
			break;
		} else if (ret == AS_QUERY_DONE) {
			break;
		} else if (ret == AS_QUERY_OK) {
			return;
		}
		// Step 2: Check for timeout
		query_check_timeout(qtr);
		if (qtr_failed(qtr)) {
			qtr_set_err(qtr, AS_PROTO_RESULT_FAIL_QUERY_TIMEOUT, __FILE__, __LINE__);
			continue;
		}
		// Step 3: Conditionally track
		if (hash_track_qtr(qtr)) {
			qtr_set_err(qtr, AS_PROTO_RESULT_FAIL_QUERY_DUPLICATE, __FILE__, __LINE__);
			continue;
		}

		// Step 4: If needs user based abort
		if (query_check_bound(qtr)) {
			qtr_set_err(qtr, AS_PROTO_RESULT_FAIL_QUERY_USERABORT, __FILE__, __LINE__);
			continue;
		}

		// Step 5: Get Next Batch
		loop++;
		int qret    = query_get_nextbatch(qtr);

		cf_detail(AS_QUERY, "Loop=%d, Selected=%d, ret=%d", loop, qtr->qctx.n_bdigs, qret);
		switch (qret) {
			case  AS_QUERY_OK:
			case  AS_QUERY_DONE:
				break;
			case  AS_QUERY_ERR:
				continue;
			case  AS_QUERY_CONTINUE:
				continue;
			default:
				cf_warning(AS_QUERY, "Unexpected return type");
				continue;
		}

		if (qret == AS_QUERY_DONE) {
			// In case all physical tree is done return. if not range loop
			// till less than batch size results are returned
#if defined(USE_SYSTEMTAP)
			nrecs = qtr->n_result_records;
#endif
			qtr_set_done(qtr, AS_PROTO_RESULT_OK, __FILE__, __LINE__);
		}

		// Step 6: Prepare Query Request either to process inline or for
		//         queueing up for offline processing
		if (qtr_process(qtr)) {
			qtr_set_err(qtr, AS_PROTO_RESULT_FAIL_QUERY_CBERROR, __FILE__, __LINE__);	
			continue;
		}
	}

	if (!qtr_is_abort(qtr)) {
		// Send the fin packet in it is NOT a shutdown
		query_send_fin(qtr);
	} 
	// deleting it from the global hash.
	hash_delete_qtr(qtr);
	qtr_release(qtr, __FILE__, __LINE__);
	ASD_QUERY_DONE(nodeid, trid, nrecs);
}

/*
 * Function as_query_worker
 *
 * Notes -
 * 		Process one queue's Query requests.
 * 			- Immediately fail if query has timed out
 * 			- Maximum queries that can be served is number of threads
 *
 * 		Releases the qtr, which will call as_query_trasaction_done
 *
 * Synchronization -
 * 		Takes a global query lock while
 */
void*
query_th(void* q_to_wait_on)
{
	cf_queue *           query_queue = (cf_queue*)q_to_wait_on;
	unsigned int         thread_id    = cf_atomic32_incr(&g_query_threadcnt);
	cf_detail(AS_QUERY, "Query Thread Created %d");
	as_query_transaction *qtr         = NULL;

	while (1) {
		// Kill self if thread id is greater than that of number of configured
		// thread
		if (thread_id > g_config.query_threads) {
			pthread_rwlock_rdlock(&g_query_lock);
			if (thread_id > g_config.query_threads) {
				cf_atomic32_decr(&g_query_threadcnt);
				pthread_rwlock_unlock(&g_query_lock);
				cf_detail(AS_QUERY, "Query thread %d exited", thread_id);
				return NULL;
			}
			pthread_rwlock_unlock(&g_query_lock);
		}
		if (cf_queue_pop(query_queue, &qtr, CF_QUEUE_FOREVER) != 0) {
			cf_crash(AS_QUERY, "Failed to pop from Query worker queue.");
		}

		query_generator(qtr);
	}
	return AS_QUERY_OK;
}


/*
 * Phase I query setup which happens just before query is queued for generator
 * Populates valid qtrp in case of success and NULL in case of failure. 
 * All the query related parsing code sits here
 *
 * Returns: 
 *   AS_QUERY_OK in case of successful
 *   AS_QUERY_DONE in case nothing to be like scan on non-existent set
 *   AS_QUERY_ERR in case of parsing failure
 *  
 */
static int
query_setup(as_transaction *tr, as_query_transaction **qtrp)
{

#if defined(USE_SYSTEMTAP)
    uint64_t nodeid = g_config.self_node;
    uint64_t trid = tr? tr->trid : 0;
#endif

	int rv = AS_QUERY_ERR;
	*qtrp  = NULL;

    ASD_QUERY_STARTING(nodeid, trid);

	uint64_t start_time     = cf_getns();
	as_sindex *si           = NULL;
	cf_vector *binlist      = 0;
	as_sindex_range *srange = 0;
	char *setname           = NULL;
	as_query_transaction *qtr = NULL;

	as_msg_field *nsfp = as_msg_field_get(&tr->msgp->msg,
			AS_MSG_FIELD_TYPE_NAMESPACE);
	if (!nsfp) {
		cf_debug(AS_QUERY,
				"Query must have namespace, client error");
		tr->result_code = AS_PROTO_RESULT_FAIL_PARAMETER;
		goto Cleanup;
	}
	as_namespace *ns = as_namespace_get_bymsgfield(nsfp);
	if (!ns) {
		cf_debug(AS_QUERY, "Query with unavailable namespace");
		tr->result_code = AS_PROTO_RESULT_FAIL_PARAMETER;
		goto Cleanup;
	}

	bool has_sindex   = as_sindex_ns_has_sindex(ns);
	if (!has_sindex) {
		tr->result_code = AS_PROTO_RESULT_FAIL_INDEX_NOTFOUND;
		cf_debug(AS_QUERY, "No Secondary Index on namespace %s", ns->name);
		goto Cleanup;
	}

	if ((si = as_sindex_from_msg(ns, &tr->msgp->msg)) == NULL) {
		cf_debug(AS_QUERY, "No Index Defined in the Query");
	}

    ASD_SINDEX_MSGRANGE_STARTING(nodeid, trid);
	int ret = as_sindex_rangep_from_msg(ns, &tr->msgp->msg, &srange);
	if (AS_QUERY_OK != ret) {
		cf_debug(AS_QUERY, "Could not instantiate index range metadata... "
				"Err, %s", as_sindex_err_str(ret));
		tr->result_code = as_sindex_err_to_clienterr(ret, __FILE__, __LINE__);
		goto Cleanup;
	}

	ASD_SINDEX_MSGRANGE_FINISHED(nodeid, trid);
	// get optional set
	as_msg_field *sfp = as_msg_field_get(&tr->msgp->msg, AS_MSG_FIELD_TYPE_SET);
	if (sfp && as_msg_field_get_value_sz(sfp) > 0) {
		setname = cf_strndup((const char *)sfp->data, as_msg_field_get_value_sz(sfp));
	}

	if (si) {
		// Validate index and range specified
		ret = as_sindex_assert_query(si, srange);
		if (AS_QUERY_OK != ret) {
			cf_warning(AS_QUERY, "Query Parameter Mismatch %d", ret);
			tr->result_code = as_sindex_err_to_clienterr(ret, __FILE__, __LINE__);
			goto Cleanup;
		}
	} else {
		// Look up sindex by bin in the query in case not
		// specified in query
		si = as_sindex_from_range(ns, setname, srange);
	}

	int numbins = 0;
	// Populate binlist to be Projected by the Query
	binlist = as_sindex_binlist_from_msg(ns, &tr->msgp->msg, &numbins);

	// If anyone of the bin in the bin is bad, fail the query
	if (numbins != 0 && !binlist) {
		tr->result_code = AS_PROTO_RESULT_FAIL_INDEX_GENERIC;
		goto Cleanup;
	}

	if (!has_sindex || !si) {
		tr->result_code = AS_PROTO_RESULT_FAIL_INDEX_NOTFOUND;
		goto Cleanup;
	}

	// quick check if there is any data with the certain set name
	if (setname && as_namespace_get_set_id(ns, setname) == INVALID_SET_ID) {
		cf_info(AS_QUERY, "Query on non-existent set %s", setname);
		tr->result_code = AS_PROTO_RESULT_OK;
		rv              = AS_QUERY_DONE;
		goto Cleanup;
	}
	cf_detail(AS_QUERY, "Query on index %s ",
			((as_sindex_metadata *)si->imd)->iname);

	ASD_QUERY_QTRSETUP_STARTING(nodeid, trid);
	qtr = qtr_alloc();
	if (!qtr) {
		goto Cleanup;
	}
	ASD_QUERY_QTR_ALLOC(nodeid, trid, (void *) qtr);
	// Be aware of the size of qtr
	// Memset it partial
	memset(qtr, 0, offsetof(as_query_transaction, bkey));

	// Consume everything from tr rest will be picked up in init
	qtr->trid                = tr->trid;
	qtr->fd_h                = tr->proto_fd_h;
	qtr->fd_h->fh_info      |= FH_INFO_DONOT_REAP;
	qtr->ns                  = ns;
	qtr->setname             = setname;
	qtr->si                  = si;
	qtr->srange              = srange;
	qtr->binlist             = binlist;
	qtr->start_time          = start_time;
	qtr->end_time            = tr->end_time;
	qtr->msgp                = tr->msgp;
	qtr->rsv                 = NULL;

	ASD_QUERY_QTRSETUP_FINISHED(nodeid, trid);

	if (as_aggr_call_init(&qtr->agg_call, tr, qtr, &as_query_aggr_caller_qintf,
			&query_agg_istream_hooks, &query_agg_ostream_hooks, ns, false) == AS_QUERY_OK) {
		// There is no io call back, record is worked on from inside stream
		// interface
		qtr->job_type  = AS_QUERY_AGG;
		cf_atomic64_incr(&g_config.n_aggregation);
	} else if (!as_query_udf_call_init(&qtr->call, tr)) {
		qtr->job_type  = AS_QUERY_UDF;
	} else {
		qtr->job_type  = AS_QUERY_LOOKUP;
		cf_atomic64_incr(&g_config.n_lookup);
	}
	rv = AS_QUERY_OK;

	pthread_mutex_init(&qtr->slock, NULL);
	qtr->state         = AS_QTR_STATE_INIT;
	qtr->do_requeue    = false;
	qtr->short_running = true;

	*qtrp = qtr;
	return rv;

Cleanup:
	// Pre Query Setup Failure
	if (setname)     cf_free(setname);
	if (si)          AS_SINDEX_RELEASE(si);
	if (srange)      as_sindex_range_free(&srange);
	if (binlist)     cf_vector_destroy(binlist);
	return rv;
}

/*
 *	Arguments -
 *		tr - transaction coming from the client.
 *
 *	Returns -
 *		AS_QUERY_OK  - on success. Responds, frees msgp and proto_fd
 *		AS_QUERY_ERR - on failure. That means the query was not even started.
 *		               frees msgp, response is responsibility of caller
 *
 * 	Notes -
 * 		Allocates and reserves the qtr if query_in_transaction_thr
 * 		is set to false or data is in not in memory.
 * 		Has the responsibility to free tr->msgp.
 * 		Either call query_transaction_done or Cleanup to free the msgp
 */
int
as_query(as_transaction *tr)
{
	if (tr) {
		QUERY_HIST_INSERT_DATA_POINT(query_txn_q_wait_hist, tr->start_time);
	}

	as_query_transaction *qtr;
	int rv = query_setup(tr, &qtr);

	if (rv == AS_QUERY_DONE) {
		// Send FIN packet to client to ignore this.
		bool force_close = as_msg_send_fin(tr->proto_fd_h->fd, AS_PROTO_RESULT_OK) != 0;
		as_end_of_transaction(tr->proto_fd_h, force_close);
		tr->proto_fd_h = NULL; // Paranoid
		if (tr->msgp) {
			cf_free(tr->msgp);
			tr->msgp = NULL;
		}
		return AS_QUERY_OK;
	} else if (rv == AS_QUERY_ERR) {
		if (tr->msgp) {
			cf_free(tr->msgp);
			tr->msgp = NULL;
		}
		return AS_QUERY_ERR;
	}

	if (g_config.query_in_transaction_thr) {
		query_generator(qtr);
	} else {
		if (query_qtr_enqueue(qtr, false)) {
			// This error will be accounted by thr_tsvc layer. Thus
			// reset fd_h and msgp before calling qtr release, let
			// transaction deal with failure
			cf_free(qtr->msgp);
			qtr->msgp           = NULL;
			qtr->fd_h           = NULL;
			qtr_release(qtr, __FILE__, __LINE__);
			tr->result_code     = AS_PROTO_RESULT_FAIL_QUERY_QUEUEFULL;
			return AS_QUERY_ERR;
		}
	}
	// Reset msgp to NULL in tr to avoid double free. And it is successful queuing
	// of query to the query engine. It will reply as needed. Reset proto_fd_h.
	tr->msgp       = NULL;
	tr->proto_fd_h = 0;
	return AS_QUERY_OK;
}
// **************************************************************************************************


/*
 * Query Utility and Monitoring functions
 */
// **************************************************************************************************

// Find matching trid and kill the query
int
as_query_kill(uint64_t trid)
{
	as_query_transaction *qtr;
	int rv = AS_QUERY_ERR;

	rv =  hash_get_qtr(trid, &qtr);

	if (rv != AS_QUERY_OK) {
		cf_warning(AS_QUERY, "Cannot kill query with trid [ %"PRIu64" ]",  trid);
	} else {
		qtr_set_abort(qtr, AS_PROTO_RESULT_FAIL_QUERY_USERABORT, __FILE__, __LINE__);
		rv = AS_QUERY_OK;
		qtr_release(qtr, __FILE__, __LINE__);
	}

	return rv;
}

// Find matching trid and set priority
int
as_query_set_priority(uint64_t trid, uint32_t priority)
{
	as_query_transaction *qtr;
	int rv = AS_QUERY_ERR;

	rv =  hash_get_qtr(trid, &qtr);

	if (rv != AS_QUERY_OK) {
		cf_warning(AS_QUERY, "Cannot set priority for query with trid [ %"PRIu64" ]",  trid);
	} else {
		uint32_t old_priority = qtr->priority;
		qtr->priority = priority;
		cf_info(AS_QUERY, "Query priority changed from %d to %d", old_priority, priority);
		rv = AS_QUERY_OK;
		qtr_release(qtr, __FILE__, __LINE__);
	}
	return rv;
}

int
as_query_stat(char *name, cf_dyn_buf *db)
{
	// Store stats to avoid dynamic changes.
	uint64_t agg          = cf_atomic64_get(g_config.n_aggregation);
	uint64_t agg_success  = cf_atomic64_get(g_config.n_agg_success);
	uint64_t agg_err     = cf_atomic64_get(g_config.n_agg_errs);
	uint64_t agg_records  = cf_atomic64_get(g_config.agg_num_records);
	uint64_t agg_abort    = cf_atomic64_get(g_config.n_agg_abort);
	uint64_t lkup         = cf_atomic64_get(g_config.n_lookup);
	uint64_t lkup_success = cf_atomic64_get(g_config.n_lookup_success);
	uint64_t lkup_err     = cf_atomic64_get(g_config.n_lookup_errs);
	uint64_t lkup_records = cf_atomic64_get(g_config.lookup_num_records);
	uint64_t lkup_abort   = cf_atomic64_get(g_config.n_lookup_abort);

	cf_dyn_buf_append_string(db, "query_reqs=");
	cf_dyn_buf_append_uint64(db, cf_atomic64_get(g_config.query_reqs));

	cf_dyn_buf_append_string(db, ";query_success=");
	cf_dyn_buf_append_uint64(db, agg_success + lkup_success);

	cf_dyn_buf_append_string(db, ";query_fail=");
	cf_dyn_buf_append_uint64(db, cf_atomic64_get(g_config.query_fail) + lkup_err + agg_err);

	cf_dyn_buf_append_string(db, ";query_abort=");
	cf_dyn_buf_append_uint64(db, agg_abort + lkup_abort );


	cf_dyn_buf_append_string(db, ";query_avg_rec_count=");
	cf_dyn_buf_append_uint64(db,  (agg + lkup) ? ( agg_records + lkup_records )
									/ (agg + lkup) : 0);

	cf_dyn_buf_append_string(db, ";query_short_running=");
	cf_dyn_buf_append_uint32(db, cf_atomic32_get(g_query_short_running));

	cf_dyn_buf_append_string(db, ";query_long_running=");
	cf_dyn_buf_append_uint32(db, cf_atomic32_get(g_query_long_running));
	
	cf_dyn_buf_append_string(db, ";query_short_queue_full=");
	cf_dyn_buf_append_uint64(db, cf_atomic64_get(g_config.query_short_queue_full));

	cf_dyn_buf_append_string(db, ";query_long_queue_full=");
	cf_dyn_buf_append_uint64(db, cf_atomic64_get(g_config.query_long_queue_full));

	cf_dyn_buf_append_string(db, ";query_short_reqs=");
	cf_dyn_buf_append_uint64(db, cf_atomic64_get(g_config.query_short_reqs));

	cf_dyn_buf_append_string(db, ";query_long_reqs=");
	cf_dyn_buf_append_uint64(db, cf_atomic64_get(g_config.query_long_reqs));

	// Aggregation stats
	cf_dyn_buf_append_string(db, ";query_agg=");
	cf_dyn_buf_append_uint64(db, agg);

	cf_dyn_buf_append_string(db, ";query_agg_success=");
	cf_dyn_buf_append_uint64(db, agg_success);

	cf_dyn_buf_append_string(db, ";query_agg_err=");
	cf_dyn_buf_append_uint64(db, agg_err);


	cf_dyn_buf_append_string(db, ";query_agg_abort=");
	cf_dyn_buf_append_uint64(db, agg_abort);

	cf_dyn_buf_append_string(db, ";query_agg_avg_rec_count=");
	cf_dyn_buf_append_uint64(db, agg ? agg_records / agg : 0);

	// Lookup stats
	cf_dyn_buf_append_string(db, ";query_lookups=");
	cf_dyn_buf_append_uint64(db, lkup);

	cf_dyn_buf_append_string(db, ";query_lookup_success=");
	cf_dyn_buf_append_uint64(db, lkup_success);

	cf_dyn_buf_append_string(db, ";query_lookup_err=");
	cf_dyn_buf_append_uint64(db, lkup_err);

	cf_dyn_buf_append_string(db, ";query_lookup_abort=");
	cf_dyn_buf_append_uint64(db, lkup_abort);

	cf_dyn_buf_append_string(db, ";query_lookup_avg_rec_count=");
	cf_dyn_buf_append_uint64(db, lkup ? lkup_records / lkup : 0);

	return AS_QUERY_OK;
}

int
as_query_list_job_reduce_fn (void *key, uint32_t keylen, void *object, void *udata)
{
	as_query_transaction * qtr = (as_query_transaction*)object;
	cf_dyn_buf * db = (cf_dyn_buf*) udata;

	cf_dyn_buf_append_string(db, "trid=");
	cf_dyn_buf_append_uint64(db, qtr->trid);
	cf_dyn_buf_append_string(db, ":job_type=");
	cf_dyn_buf_append_int(db, qtr->job_type);
	cf_dyn_buf_append_string(db, ":n_result_records=");
	cf_dyn_buf_append_uint64(db, cf_atomic_int_get(qtr->n_result_records));
	cf_dyn_buf_append_string(db, ":run_time=");
	cf_dyn_buf_append_uint64(db, (cf_getns() - qtr->start_time) / 1000);
	cf_dyn_buf_append_string(db, ":state=");
	if(qtr_failed(qtr)) {
		cf_dyn_buf_append_string(db, "ABORTED");
	} else {
		cf_dyn_buf_append_string(db, "RUNNING");
	}
	cf_dyn_buf_append_string(db, ";");
	return AS_QUERY_OK;
}

// Lists thr current running queries
int
as_query_list(char *name, cf_dyn_buf *db)
{
	uint32_t size = rchash_get_size(g_query_job_hash);
	// No elements in the query job hash, return failure
	if (!size) {
		cf_dyn_buf_append_string(db, "No running queries");
	}
	// Else go through all the jobs in the hash and list their statistics
	else {
		rchash_reduce(g_query_job_hash, as_query_list_job_reduce_fn, db);
		cf_dyn_buf_chomp(db);
	}
	return AS_QUERY_OK;
}


// query module to monitor
void
as_query_fill_jobstat(as_query_transaction *qtr, as_mon_jobstat *stat)
{
	stat->trid          = qtr->trid;
	stat->cpu           = 0;                               // not implemented
	stat->run_time      = (cf_getns() - qtr->start_time) / 1000000;
	stat->recs_read     = qtr->n_read_success;
	stat->net_io_bytes  = qtr->net_io_bytes;
	stat->priority      = qtr->priority;

	// Not implemented:
	stat->progress_pct    = 0;
	stat->time_since_done = 0;
	stat->job_type[0]     = '\0';

	strcpy(stat->ns, qtr->ns->name);

	if (qtr->setname) {
		strcpy(stat->set, qtr->setname);
	} else {
		strcpy(stat->set, "NULL");
	}

	strcpy(stat->status, "active");

	char *specific_data   = stat->jdata;
	sprintf(specific_data, ":sindex-name=%s:", qtr->si->imd->iname);
}

/*
 * Populates the as_mon_jobstat and returns to mult-key lookup monitoring infrastructure.
 * Serves as a callback function
 *
 * Returns -
 * 		NULL - In case of failure.
 * 		as_mon_jobstat - On success.
 */
as_mon_jobstat *
as_query_get_jobstat(uint64_t trid)
{
	as_mon_jobstat *stat;
	as_query_transaction *qtr;
	int rv = AS_QUERY_ERR;
	rv     =  hash_get_qtr(trid, &qtr);

	if (rv != AS_QUERY_OK) {
		cf_warning(AS_MON, "No query was found with trid [ %"PRIu64" ]", trid);
		stat = NULL;
	}
	else {
		stat = cf_malloc(sizeof(as_mon_jobstat));
		if (!stat) {
			cf_crash(AS_QUERY, "Allocation Error in job stat !!");
		}

		as_query_fill_jobstat(qtr, stat);
		qtr_release(qtr, __FILE__, __LINE__);
	}
	return stat;
}


int
as_mon_query_jobstat_reduce_fn (void *key, uint32_t keylen, void *object, void *udata)
{
	as_query_transaction * qtr = (as_query_transaction*)object;
	query_jobstat *job_pool = (query_jobstat*) udata;

	if ( job_pool->index >= job_pool->max_size) return AS_QUERY_OK;
	as_mon_jobstat * stat = *(job_pool->jobstat);
	stat                  = stat + job_pool->index;
	as_query_fill_jobstat(qtr, stat);
	(job_pool->index)++;
	return AS_QUERY_OK;
}

as_mon_jobstat *
as_query_get_jobstat_all(int * size)
{
	*size = rchash_get_size(g_query_job_hash);
	if(*size == 0) return AS_QUERY_OK;

	as_mon_jobstat     * job_stats;
	query_jobstat     job_pool;

	job_stats          = (as_mon_jobstat *) cf_malloc(sizeof(as_mon_jobstat) * (*size));
	if (!job_stats) {
		cf_crash(AS_QUERY, "Allocation Error in job stat all !!");
	}
	job_pool.jobstat  = &job_stats;
	job_pool.index    = 0;
	job_pool.max_size = *size;
	rchash_reduce(g_query_job_hash, as_mon_query_jobstat_reduce_fn, &job_pool);
	*size              = job_pool.index;
	return job_stats;
}

udf_call *
as_query_get_udf_call(void *ptr)
{
	as_query_transaction *qtr = (as_query_transaction *)ptr;
	return &qtr->call;
}

void
as_query_histogram_dumpall()
{
	if (g_config.query_enable_histogram == false) 
	{
		return;
	}

	if (query_txn_q_wait_hist) {
		histogram_dump(query_txn_q_wait_hist);
	}
	if (query_query_q_wait_hist) {
		histogram_dump(query_query_q_wait_hist);
	}
	if (query_prepare_batch_hist) {
		histogram_dump(query_prepare_batch_hist);
	}
	if (query_batch_io_q_wait_hist) {
		histogram_dump(query_batch_io_q_wait_hist);
	}
	if (query_batch_io_hist) {
		histogram_dump(query_batch_io_hist);
	}
	if (query_net_io_hist) {
		histogram_dump(query_net_io_hist);
	}
}


/*
 * Query Subsystem Initialization function
 */
// **************************************************************************************************
void
as_query_gconfig_default(as_config *c)
{
	// NB: Do not change query_threads default to odd. as_query_reinit code cannot
	// handle it. Code to handle it is unnecessarily complicated code, hence opted
	// to make the default value even.
	c->query_threads             = 6;
	c->query_worker_threads      = 15;
	c->query_priority            = 10;
	c->query_sleep_us            = 1;
	c->query_bsize               = QUERY_BATCH_SIZE;
	c->query_in_transaction_thr  = 0;
	c->query_req_max_inflight    = AS_QUERY_MAX_QREQ_INFLIGHT;
	c->query_bufpool_size        = AS_QUERY_MAX_BUFS;
	c->query_short_q_max_size    = AS_QUERY_MAX_SHORT_QUEUE_SZ;
	c->query_long_q_max_size     = AS_QUERY_MAX_LONG_QUEUE_SZ;
	c->query_buf_size            = AS_QUERY_BUF_SIZE;
	c->query_threshold           = 10;	// threshold after which the query is considered long running
										// no reason for choosing 10
	c->query_rec_count_bound     = UINT64_MAX; // Unlimited
	c->query_req_in_query_thread = 0;
	c->query_untracked_time_ms   = AS_QUERY_UNTRACKED_TIME;

	c->partitions_pre_reserved       = false;

	// Aggregation
	c->udf_runtime_max_memory    = ULONG_MAX;
	c->udf_runtime_max_gmemory   = ULONG_MAX;
	c->udf_runtime_gmemory_used  = 0;
}

uint32_t
query_job_trid_hash(void *value, uint32_t keylen)
{
	return( *(uint32_t *)value);
}


void
as_query_init()
{
	g_current_queries_count = 0;
	cf_detail(AS_QUERY, "Initialize %d Query Worker threads.", g_config.query_threads);

	// global job hash to keep track of the query job
	int rc = rchash_create(&g_query_job_hash, query_job_trid_hash, NULL, sizeof(uint64_t), 64, RCHASH_CR_MT_MANYLOCK);
	if (rc) {
		cf_crash(AS_QUERY, "Failed to create query job hash");
	}

	// I/O threads
	g_query_qwork_pool = cf_queue_create(sizeof(query_work *), true);
	if (!g_query_qwork_pool)
		cf_crash(AS_QUERY, "Failed to create query io queue");

	g_query_response_bb_pool = cf_queue_create(sizeof(void *), true);
	if (!g_query_response_bb_pool)
		cf_crash(AS_QUERY, "Failed to create response buffer query");


	g_query_work_queue = cf_queue_create(sizeof(query_work *), true);
	if (!g_query_work_queue)
		cf_crash(AS_QUERY, "Failed to create query io queue");

	// Create the query worker threads detached so we don't need to join with them.
	if (pthread_attr_init(&g_query_worker_th_attr)) {
		cf_crash(AS_SINDEX, "failed to initialize the query worker thread attributes");
	}
	if (pthread_attr_setdetachstate(&g_query_worker_th_attr, PTHREAD_CREATE_DETACHED)) {
		cf_crash(AS_SINDEX, "failed to set the query worker thread attributes to the detached state");
	}
	int max = g_config.query_worker_threads;
	for (int i = 0; i < max; i++) {
		pthread_create(&g_query_worker_threads[i], &g_query_worker_th_attr,
				qwork_th, (void*)g_query_work_queue);
	}

	g_query_short_queue = cf_queue_create(sizeof(as_query_transaction *), true);
	if (!g_query_short_queue)
		cf_crash(AS_QUERY, "Failed to create short query transaction queue");

	g_query_long_queue = cf_queue_create(sizeof(as_query_transaction *), true);
	if (!g_query_long_queue)
		cf_crash(AS_QUERY, "Failed to create long query transaction queue");

	// Create the query threads detached so we don't need to join with them.
	if (pthread_attr_init(&g_query_th_attr)) {
		cf_crash(AS_SINDEX, "failed to initialize the query thread attributes");
	}
	if (pthread_attr_setdetachstate(&g_query_th_attr, PTHREAD_CREATE_DETACHED)) {
		cf_crash(AS_SINDEX, "failed to set the query thread attributes to the detached state");
	}

	max = g_config.query_threads;
	for (int i = 0; i < max; i += 2) {
		if (pthread_create(&g_query_threads[i], &g_query_th_attr,
					query_th, (void*)g_query_short_queue)
				|| pthread_create(&g_query_threads[i + 1], &g_query_th_attr,
						query_th, (void*)g_query_long_queue)) {
			cf_crash(AS_QUERY, "Failed to create query transaction threads for query short queue");
		}
	}
	char hist_name[64];
	sprintf(hist_name, "query_txn_q_wait_us");
	if (NULL == (query_txn_q_wait_hist = histogram_create(hist_name, HIST_MICROSECONDS))) {
		cf_warning(AS_SINDEX, "couldn't create histogram for the time spent in transaction queue by queries.");
	}

	sprintf(hist_name, "query_query_q_wait_us");
	if (NULL == (query_query_q_wait_hist = histogram_create(hist_name, HIST_MICROSECONDS))) {
		cf_warning(AS_SINDEX, "couldn't create histogram for time spent waiting for batch creation phase");
	}

	sprintf(hist_name, "query_prepare_batch_us");
	if (NULL == (query_prepare_batch_hist = histogram_create(hist_name, HIST_MICROSECONDS))) {
		cf_warning(AS_SINDEX, "couldn't create histogram for query batch creation phase");
	}

	sprintf(hist_name, "query_batch_io_q_wait_us");
	if (NULL == (query_batch_io_q_wait_hist = histogram_create(hist_name, HIST_MICROSECONDS))) {
		cf_warning(AS_SINDEX, "couldn't create histogram for i/o response time for query batches");
	}

	sprintf(hist_name, "query_batch_io_us");
	if (NULL == (query_batch_io_hist = histogram_create(hist_name, HIST_MICROSECONDS))) {
		cf_warning(AS_SINDEX, "couldn't create histogram for i/o of query batches");
	}

	sprintf(hist_name, "query_net_io_us");
	if (NULL == (query_net_io_hist = histogram_create(hist_name, HIST_MICROSECONDS))) {
		cf_warning(AS_SINDEX, "couldn't create histogram for query net-i/o");
	}

	g_config.query_enable_histogram	 = false;
	g_config.partitions_pre_reserved = false;
}

/*
 * 	Description -
 * 		It tries to set the query_worker_threads to the given value.
 *
 * 	Synchronization -
 * 		Takes a global query lock to protect the config of
 *
 *	Arguments -
 *		set_size - Value which one want to assign to query_threads.
 *
 * 	Returns -
 * 		AS_QUERY_OK  - On successful resize of query threads.
 * 		AS_QUERY_ERR - Either the set_size exceeds AS_QUERY_MAX_THREADS
 * 					   OR Query threads were not initialized on the first place.
 */
int
as_query_worker_reinit(int set_size, int *actual_size)
{
	if (set_size > AS_QUERY_MAX_WORKER_THREADS) {
		cf_warning(AS_QUERY, "Cannot increase query threads more than %d",
				AS_QUERY_MAX_WORKER_THREADS);
		//unlock
		return AS_QUERY_ERR;
	}

	pthread_rwlock_wrlock(&g_query_lock);
	// Add threads if count is increased
	int i = cf_atomic32_get(g_query_worker_threadcnt);
	g_config.query_worker_threads = set_size;
	if (set_size > g_query_worker_threadcnt) {
		for (; i < set_size; i++) {
			cf_detail(AS_QUERY, "Creating thread %d", i);
			if (0 != pthread_create(&g_query_worker_threads[i], &g_query_worker_th_attr,
					qwork_th, (void*)g_query_work_queue)) {
				break;
			}
		}
		g_config.query_worker_threads = i;
	}
	*actual_size = g_config.query_worker_threads;

	pthread_rwlock_unlock(&g_query_lock);

	return AS_QUERY_OK;
}

/*
 * 	Description -
 * 		It tries to set the query_threads to the given value.
 *
 * 	Synchronization -
 * 		Takes a global query lock to protect the config of
 *
 *	Arguments -
 *		set_size - Value which one want to assign to query_threads.
 *
 * 	Returns -
 * 		AS_QUERY_OK  - On successful resize of query threads.
 * 		AS_QUERY_ERR - Either the set_size exceeds AS_QUERY_MAX_THREADS
 * 					   OR Query threads were not initialized on the first place.
 */
int
as_query_reinit(int set_size, int *actual_size)
{
	if (set_size > AS_QUERY_MAX_THREADS) {
		cf_warning(AS_QUERY, "Cannot increase query threads more than %d",
				AS_QUERY_MAX_THREADS);
		return AS_QUERY_ERR;
	}

	pthread_rwlock_wrlock(&g_query_lock);
	// Add threads if count is increased
	int i = cf_atomic32_get(g_query_threadcnt);

	// make it multiple of 2
	if (set_size % 2 != 0)
		set_size++;

	g_config.query_threads = set_size;
	if (set_size > g_query_threadcnt) {
		for (; i < set_size; i++) {
			cf_detail(AS_QUERY, "Creating thread %d", i);
			if (0 != pthread_create(&g_query_threads[i], &g_query_th_attr,
					query_th, (void*)g_query_short_queue)) {
				break;
			}
			i++;
			if (0 != pthread_create(&g_query_threads[i], &g_query_th_attr,
					query_th, (void*)g_query_long_queue)) {
				break;
			}
		}
		g_config.query_threads = i;
	}
	*actual_size = g_config.query_threads;

	pthread_rwlock_unlock(&g_query_lock);

	return AS_QUERY_OK;
}
// **************************************************************************************************

<|MERGE_RESOLUTION|>--- conflicted
+++ resolved
@@ -1563,7 +1563,7 @@
 			|| (type != end->type)) {
 				cf_debug(AS_QUERY, "as_query_record_matches: Type mismatch %d!=%d!=%d!=%d  binname=%s index=%s",
 					type, start->type, end->type, as_sindex_pktype(qtr->si->imd),
-					qtr->si->imd->bnames[0], qtr->si->imd->iname);
+					qtr->si->imd->bname, qtr->si->imd->iname);
 				return false;
 			}
 
@@ -2204,10 +2204,7 @@
 	qtr->qctx.pimd_idx            = -1;
 	qtr->qctx.recl                = NULL;
 	qtr->qctx.n_bdigs             = 0;
-<<<<<<< HEAD
-=======
 	qtr->qctx.range_index         = 0;
->>>>>>> ce84e706
 	qtr->qctx.partitions_pre_reserved = g_config.partitions_pre_reserved;
 	qtr->qctx.bkey                = &qtr->bkey;
 	init_ai_obj(qtr->qctx.bkey);
