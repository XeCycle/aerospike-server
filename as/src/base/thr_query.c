--- conflicted
+++ resolved
@@ -1992,13 +1992,10 @@
 			cf_warning(AS_QUERY, "Buf builder request was unsuccessful.");
 			goto Cleanup;
 		}
-<<<<<<< HEAD
-=======
 		// Populate all the partitions for which this node is a qnode.
 		if (qtr->qctx.qnodes_pre_reserved) {
 			as_partition_prereserve_qnodes(qtr->ns, qtr->qctx.is_partition_qnode, qtr->rsv);
 		}
->>>>>>> 404a66a7
 
 		qtr->inited               = true;
 	}
