/*
 * thr_query.c
 *
 * Copyright (C) 2012-2014 Aerospike, Inc.
 *
 * Portions may be licensed to Aerospike, Inc. under one or more contributor
 * license agreements.
 *
 * This program is free software: you can redistribute it and/or modify it under
 * the terms of the GNU Affero General Public License as published by the Free
 * Software Foundation, either version 3 of the License, or (at your option) any
 * later version.
 *
 * This program is distributed in the hope that it will be useful, but WITHOUT
 * ANY WARRANTY; without even the implied warranty of MERCHANTABILITY or FITNESS
 * FOR A PARTICULAR PURPOSE. See the GNU Affero General Public License for more
 * details.
 *
 * You should have received a copy of the GNU Affero General Public License
 * along with this program.  If not, see http://www.gnu.org/licenses/
 */

/*
 * This code is responsible for the query execution. Each query received
 * query transaction for the query threads to execute. Query has two parts
 * a) Generator  : This query the Aerospike Index B-tree and creates the digest list and
 *                 queues it up for LOOKUP / UDF / AGGREGATION / MRJ
 * b) Aggregator : This does required processing of the record and send back
 *                 response to the clients.
 *                 LOOKUP:      Read the record from the disk and based on the
 *                              records selected by query packs it into the buffer
 *                              and returns it back to the client
 *                 UDF:         Reads the record from the disk and based on the
 *                              query applies UDF and packs the result back into
 *                              the buffer and returns it back to the client.
 *                 AGGREGATION: Creates istream(on the digstlist) and ostream(
 *                              over the network buffer) and applies aggregator
 *                              functions. For a single query this can be called
 *                              multiple times. The istream interface takes care
 *                              of partition reservation / record opening/ closing
 *                              and object lock synchronization. Whole of which
 *                              is driven by as_stream_read / as_stream_write from
 *                              inside aggregation UDF. ostream keeps sending by
 *                              batched result to the client.
 *                 MRJ        : Creates istream(on the digest list) and ostream
 *                              (over the queue of mapped result throttled one)
 *                              which can then feed into next level of function.
 *                              Modalities <TBD>
 *
 *  Please note all these parts can either be performed under single thread
 *  context or by different set of threads. For the namespace with data on disk
 *  I/O is performed separately in different set of I/O pools
 *
 *  Flow of code looks like
 *
 *  1. thr_tsvc()
 *
 *                 ---------------------------------> as_query__generator
 *                /                                      /|\      |
 *  as_query -----                                        |       |   qtr released
 * (sets up qtr)  \   qtr reserved                        |      \|/
 *                 ----------------> g_query_q ------> as_query__th
 *
 *
 *  2. Query Threads
 *                          ---------------------------------> as_query__process_request
 *                        /                                          /|\      |
 *  as_query__generator --                                            |       |  qtr released
 *  (sets up qreq)        \  qtr reserved                             |      \|/
 *                          --------------> g_query_request_queue -> as_query__th
 *
 *
 *
 *  3. I/O threads
 *                                as_query__process_ioreq  --> as_query__io
 *                               /
 *  as_query__process_request ----- as_query__process_mrjreq  (NOT IMPLEMENTED)
 *                               \
 *                                as_query__process_aggreq --> as_query__agg
 *
 *  (Releases all the resources qtr and qreq if allocated)
 *
 *  A query may be single thread execution or a multi threaded application. In the
 *  single thread execution all the functions are called in the single thread context
 *  and no queue is involved. In case of multi thread context qtr is setup by thr_tsvc
 *  and which is picked up by the query threads which could either service it in single
 *  thread or queue up to the I/O worker thread (done generally in case of data on ssd)
 *
 */

#include <assert.h>
#include <errno.h>
#include <pthread.h>
#include <stdio.h>
#include <string.h>
#include <strings.h>
#include <arpa/inet.h>
#include <netinet/in.h>
#include <sys/socket.h>
#include <sys/time.h>

#include "aerospike/as_buffer.h"
#include "aerospike/as_integer.h"
#include "aerospike/as_list.h"
#include "aerospike/as_map.h"
#include "aerospike/as_msgpack.h"
#include "aerospike/as_serializer.h"
#include "aerospike/as_stream.h"
#include "aerospike/as_string.h"
#include "aerospike/as_rec.h"
#include "aerospike/as_val.h"
#include "aerospike/mod_lua.h"
#include "citrusleaf/cf_ll.h"

#include "ai.h"
#include "ai_btree.h"
#include "bt.h"
#include "bt_iterator.h"

#include "base/aggr.h"
#include "base/datamodel.h"
#include "base/secondary_index.h"
#include "base/thr_tsvc.h"
#include "base/transaction.h"
#include "base/udf_memtracker.h"
#include "base/udf_rw.h"
#include "base/udf_record.h"
#include "fabric/fabric.h"

// parameter read off from a transaction

extern cf_vector * as_sindex_binlist_from_msg(as_namespace *ns, as_msg *msgp, int * numbins);
extern int as_query__queue(as_query_transaction *qtr);
typedef int (* as_query_ioreq_cb)
		(void *qtr, as_index_ref *r_ref, as_storage_rd *rd);

#define QUERY_BATCH_SIZE              100
#define AS_MAX_NUM_SCRIPT_PARAMS      10
// TODO: make it configurable
#define AS_QUERY_BUF_SIZE             1024 * 128
#define AS_QUERY_MAX_BUFS             256	// That makes it 32 meg max in steady state
#define AS_QUERY_MAX_QREQ             1024	// this is 4 kb

// Cap on query thread and query worker thread some
// number make it smarter
#define AS_QUERY_MAX_THREADS          32
#define AS_QUERY_MAX_WORKER_THREADS   15 * AS_QUERY_MAX_THREADS
#define AS_QUERY_MAX_QREQ_INFLIGHT    100	// worker queue capping per query
#define AS_QUERY_MAX_QUERY            500	// 32 MB be little generous for now!!
#define AS_QUERY_MAX_SHORT_QUEUE_SZ   500	// maximum 500 outstanding short running queries
#define AS_QUERY_MAX_LONG_QUEUE_SZ    500	// maximum 500 outstanding long  running queries
#define AS_QUERY_MAX_UDF_TRANSACTIONS 20	// Higher the value more aggressive it will be

#define QTR_FAILED(qtr) \
	((qtr)->abort || (qtr)->err)

#define AS_QUERY_UNTRACKED_TIME       1000 * 1000 * 1000 // (nanosecond) 1 sec
typedef enum {
	AS_QUERY_LOOKUP = 0,
	AS_QUERY_UDF    = 1,
	AS_QUERY_AGG    = 2,
	AS_QUERY_MRJ    = 3
} as_query_type;

struct as_query_transaction_s {

	// PROPERTIES

	uint64_t                 trid;
	as_file_handle         * fd_h;
	as_namespace           * ns;
	char                   * setname;
	as_sindex              * si;
	as_sindex_range        * srange;
	cl_msg                 * msgp;

	// INPUT

	as_query_type            job_type;  // Job type [LOOKUP/AGG/UDF/MRJ]
	cf_vector              * binlist;
	udf_call                 call;     // Record UDF Details
	as_aggr_call             agg_call; // Stream UDF Details 
	as_sindex_qctx           qctx;     // Secondary Index details

	// OUTPUT
	int                      result_code;
	bool                     abort; // user abort rec-count-bound/query-timeout/query-kill
	bool                     err;   // Internal system err or parameter err

	// bounds and counters
	int                      loop;
	uint64_t                 start_time;               // Start time
	uint64_t                 end_time;                 // timeout value
	cf_atomic_int            num_records;              // Number of records returned as result
												// if aggregation returns 1 record count
												// is 1, irrelevant of number of record
												// being touched.
	uint32_t                 n_digests;                // Digests picked by SIK
												// including record read
	uint64_t                 net_io_bytes;
	uint64_t                 read_success;
	uint64_t                 waiting_time_ns;          // Time spent waiting by query in query_queue
	uint64_t                 querying_ai_time_ns;      // Time spent by query to run lookup secondary index trees.
	uint64_t                 queued_time_ns;

	// PRIORITY PARAMETERS
	uint32_t                 yield_count;              // Number of loops
	cf_atomic32              qreq_in_flight;
	cf_atomic32              outstanding_net_io;
	cf_atomic32              push_seq_number;
	cf_atomic32              pop_seq_number;
	uint32_t                 priority;

	// INTERNAL
	as_query_ioreq_cb        req_cb;                 // Call back for the io threads
	uint32_t                 buf_reserved;             // for memory tracking
	cf_buf_builder  *        bb_r;
	pthread_mutex_t          buf_mutex;
	cf_atomic_int	         udf_runtime_memory_used;  // Currently reserved udf runtime memory
	struct ai_obj            bkey;
	as_partition_reservation rsv[AS_PARTITIONS];
	
	// Following are single threaded access put it in single byte
	bool                     is_malloc;
	bool                     inited;
	bool                     short_running;
	bool                     track;
	bool                     has_send_fin;
	bool                     blocking;

	// Record UDF Management
	cf_atomic_int            uit_queued;    				// Throttling: max in flight scan
	cf_atomic_int            uit_completed; 				// Number of udf transactions successfully completed
	cf_atomic64			     uit_total_run_time;			// Average transaction processing time for all udf internal transactions
};

typedef enum {
	AS_QUERY_REQTYPE_NONE = -1, // Request for I/O
	AS_QUERY_REQTYPE_IO   =  0, // Request for I/O
	AS_QUERY_REQTYPE_UDF  =  1, // Request for running UDF on query result
	AS_QUERY_REQTYPE_AGG  =  2, // Request for Aggregation
	AS_QUERY_REQTYPE_MRJ  =  3  // Request for MRJ
} as_query_request_type;

typedef struct as_query_request_s {
	as_query_request_type    type;
	byte                     agg_stage;
	as_query_transaction   * qtr;
	cf_ll                  * recl;
} as_query_request;

static cf_atomic32      g_query_init            = 0;
static int              g_current_queries_count = 0;
static pthread_rwlock_t g_query_lock
						= PTHREAD_RWLOCK_WRITER_NONRECURSIVE_INITIALIZER_NP;
pthread_mutex_t         g_query_arr_mutex;

// Query management
static rchash *g_query_job_hash = NULL;

// Histograms

histogram * query_txn_q_wait_hist;               // Histogram to track time spend in trasaction queue
histogram * query_prepare_batch_q_wait_hist;     // Histogram to track time spend waiting in queue for query thread
histogram * query_prepare_batch_hist;            // Histogram to track time spend while preparing batches
histogram * query_batch_io_q_wait_hist;          // Histogram to track time spend waiting in queue for worker thread
histogram * query_batch_io_hist;                 // Histogram to track time spend doing I/O per batch
histogram * query_net_io_hist;                   // Histogram to track time spend sending results to client

#define QUERY_HIST_INSERT_DATA_POINT(type, start_time_ns)              \
do {                                                                   \
	if (g_config.query_enable_histogram && start_time_ns != 0) {       \
		if (type) {                                                    \
			histogram_insert_data_point(type, start_time_ns);          \
		}                                                              \
	}                                                                  \
} while(0);


// forward declarations

// Buf Builder Pool
static cf_queue  * g_query_response_bb_pool  = 0;
int                as_query__bb_poolrelease(cf_buf_builder *bb_r);
cf_buf_builder   * as_query__bb_poolrequest();

// Query request
static cf_queue  * g_query_qreq_pool         = 0;
int                as_query__qreq_poolrelease(as_query_request *qreq);
as_query_request * as_query__qreq_poolrequest();


// GENERATOR
static pthread_t      g_query_threads[AS_QUERY_MAX_THREADS];
static pthread_attr_t g_query_th_attr;
static cf_queue     * g_query_short_queue     = 0;
static cf_queue     * g_query_long_queue      = 0;
static cf_atomic32    g_query_threadcnt       = 0;
inline void           as_query__generator(as_query_transaction *qtr);
void                * as_query__th(void* q_to_wait_on);

// I/O & AGGREGATOR
static pthread_t      g_query_worker_threads[AS_QUERY_MAX_WORKER_THREADS];
static pthread_attr_t g_query_worker_th_attr;
static cf_queue     * g_query_request_queue    = 0;
static cf_atomic32    g_query_worker_threadcnt = 0;
static int            as_query__push_qreq(as_query_request *qreq);
as_query_request    * as_query__pop_qreq();
void                * as_query__worker_th(void *q_to_wait_on);
int                   as_query__process_ioreq(as_query_request *qio);
int                   as_query__process_udfreq(as_query_request *qudf);
int                   as_query__process_aggreq(as_query_request *qagg);
int                   as_query__process_request(as_query_request *qreqp);

// Client Response Functions
int                  as_query__add_fin(as_query_transaction *qtr);
int                  as_query__add_response(void *qtr,
							as_index_ref *r_ref, as_storage_rd *rd);

// Query transaction functions
void                 as_query__transaction_done(as_query_transaction *qtr);
int                  as_qtr__release(as_query_transaction *qtr, char *fname, int lineno);
int                  as_qtr__reserve(as_query_transaction *qtr, char *fname, int lineno);
as_partition_reservation *  as_query_reserve_qnode(as_namespace * ns, as_query_transaction * qtr, 
										as_partition_id pid, as_partition_reservation * rsv);
void                 as_query_release_qnode(as_query_transaction * qtr, as_partition_reservation * rsv);
int                  as_query__netio(as_query_transaction *qtr, bool final);
int                  as_query__netio_wait(as_query_transaction *qtr);

#define AS_QUERY_INCREMENT_ERR_COUNT(qtr)   \
	if(qtr->job_type == AS_QUERY_AGG) {    \
		cf_atomic64_incr(&(qtr->si->stats.agg_errs));    \
		cf_atomic64_incr(&g_config.n_agg_errs);         \
	}    \
	else if(qtr->job_type == AS_QUERY_LOOKUP)    \
	{   \
		cf_atomic64_incr(&(qtr->si->stats.lookup_errs));    \
		cf_atomic64_incr(&g_config.n_lookup_errs);    \
	}

#define AS_QUERY_INCREMENT_ABORT_COUNT(qtr)   \
	if(qtr->job_type == AS_QUERY_AGG) {    \
		cf_atomic64_incr(&g_config.n_agg_abort);    \
	}    \
	else if(qtr->job_type == AS_QUERY_LOOKUP)    \
	{   \
		cf_atomic64_incr(&g_config.n_lookup_abort);    \
	}

static inline void
as_query__update_stats(as_query_transaction *qtr)
{
	int rows = qtr->num_records;

	if (qtr->abort) {
		AS_QUERY_INCREMENT_ABORT_COUNT(qtr);
	}
	else if (qtr->err) {
		AS_QUERY_INCREMENT_ERR_COUNT(qtr);
	}

	if( qtr->job_type == AS_QUERY_AGG) {
		if (!QTR_FAILED(qtr))
			cf_atomic64_incr(&g_config.n_agg_success);
		cf_atomic64_incr(&qtr->si->stats.n_aggregation);
		cf_atomic64_add(&qtr->si->stats.agg_response_size, qtr->buf_reserved);
		cf_atomic64_add(&qtr->si->stats.agg_num_records, qtr->num_records);
		cf_atomic64_add(&g_config.agg_response_size, qtr->buf_reserved);
		cf_atomic64_add(&g_config.agg_num_records, qtr->num_records);
	}
	else if( qtr->job_type == AS_QUERY_LOOKUP )
	{
		if (!QTR_FAILED(qtr))
			cf_atomic64_incr(&g_config.n_lookup_success);
		cf_atomic64_incr(&qtr->si->stats.n_lookup);
		cf_atomic64_add(&qtr->si->stats.lookup_response_size, qtr->buf_reserved);
		cf_atomic64_add(&qtr->si->stats.lookup_num_records, qtr->num_records);
		cf_atomic64_add(&g_config.lookup_response_size, qtr->buf_reserved);
		cf_atomic64_add(&g_config.lookup_num_records, qtr->num_records);
	}
	cf_hist_track_insert_raw(g_config.q_rcnt_hist, rows);
	cf_hist_track_insert_data_point(g_config.q_hist, qtr->start_time);
	SINDEX_HIST_INSERT_DATA_POINT(qtr->si, query_hist, qtr->start_time);
	SINDEX_HIST_INSERT_RAW(qtr->si, query_rcnt_hist, qtr->n_digests);
	SINDEX_HIST_INSERT_RAW(qtr->si, query_diff_hist, qtr->n_digests - qtr->num_records);

	QUERY_HIST_INSERT_DATA_POINT(query_prepare_batch_hist, qtr->querying_ai_time_ns);
	QUERY_HIST_INSERT_DATA_POINT(query_prepare_batch_q_wait_hist, qtr->waiting_time_ns);

	uint64_t query_stop_time = cf_getns();
	uint64_t elapsed_us = (query_stop_time - qtr->start_time) / 1000;
	cf_detail(AS_QUERY,
			"Total time elapsed %"PRIu64" us, %d of %d read operations avg latency %"PRIu64" us",
			elapsed_us, rows, qtr->n_digests, rows > 0 ? elapsed_us / rows : 0);
}

#define AS_QUERY_PROCESS_INLINE(qtr) \
	(g_config.query_req_in_query_thread        \
	|| (((qtr))                      \
	   && ((cf_atomic32_get((qtr)->qreq_in_flight) > g_config.query_req_max_inflight) \
			|| ((qtr)->ns->storage_data_in_memory)))) \
	? true                       \
	: false

static int query_aerospike_log(const as_aerospike * a, const char * file, const int line, const int lvl, const char * msg) {
	cf_fault_event(AS_QUERY, lvl, file, NULL, line, (char *) msg);
	return 0;
}

static const as_aerospike_hooks query_aerospike_hooks = {
	.open_subrec      = NULL,
	.close_subrec     = NULL,
	.update_subrec    = NULL,
	.create_subrec    = NULL,
	.rec_update       = NULL,
	.rec_remove       = NULL,
	.rec_exists       = NULL,
	.log              = query_aerospike_log,
	.get_current_time = NULL,
	.destroy          = NULL
};

// INTERNAL FUNCTIONS:
int
ll_recl_reduce_fn(cf_ll_element *ele, void *udata)
{
	return CF_LL_REDUCE_DELETE;
}

void
ll_recl_destroy_fn(cf_ll_element *ele)
{
	ll_recl_element * node = (ll_recl_element *) ele;
	if (node) {
		if (node->dig_arr) {
			cf_free(node->dig_arr);
		}
		cf_free(node);
	}
}

int
ll_sindex_kv_reduce_fn(cf_ll_element *ele, void *udata)
{
	return CF_LL_REDUCE_DELETE;
}

void
ll_sindex_kv_destroy_fn(cf_ll_element *ele)
{
	ll_sindex_kv_element * node = (ll_sindex_kv_element *) ele;
	if (node) {
		if (node->skv_arr) {
			release_skv_arr_to_queue(node->skv_arr);
			node->skv_arr = NULL;
		}
		cf_free(node);
	}
}

void
as_query_histogram_dumpall()
{
	if (g_config.query_enable_histogram == false) 
	{
		return;
	}

	if (query_txn_q_wait_hist) {
		histogram_dump(query_txn_q_wait_hist);
	}
	if (query_prepare_batch_q_wait_hist) {
		histogram_dump(query_prepare_batch_q_wait_hist);
	}
	if (query_prepare_batch_hist) {
		histogram_dump(query_prepare_batch_hist);
	}
	if (query_batch_io_q_wait_hist) {
		histogram_dump(query_batch_io_q_wait_hist);
	}
	if (query_batch_io_hist) {
		histogram_dump(query_batch_io_hist);
	}
	if (query_net_io_hist) {
		histogram_dump(query_net_io_hist);
	}
}

void
as_query_set_job_tracking(bool enable)
{
	// This is not ref counted but is protected under MUTEX lock for
	// read
	pthread_mutex_lock(&g_query_arr_mutex);
	if (enable && !g_config.query_job_tracking) {
		g_current_queries_count = 0;
		g_config.query_job_tracking = true;
	} else if (!enable && g_config.query_job_tracking) {
		g_current_queries_count = 0;
		g_config.query_job_tracking = false;
	}
	pthread_mutex_unlock(&g_query_arr_mutex);
}

uint32_t
query_job_trid_hash(void *value, uint32_t keylen)
{
	return( *(uint32_t *)value);
}


static void
as_query__release_fd(as_query_transaction *qtr)
{
	if (qtr && qtr->fd_h) {
		qtr->fd_h->fh_info &= ~FH_INFO_DONOT_REAP;
		AS_RELEASE_FILE_HANDLE(qtr->fd_h);
		qtr->fd_h = NULL;
	}
}

/* Requirements
 *  Needed for performing operation on running queries.
 *
 * Arguments
 * 	qtr --> To put qtr in a global hash
 *
 * Returns:
 * 	AS_QUERY_OK     - qtr is successfully added into the rchash.
 *	non-zero values - Otherwise
 *
 */
int
as_query__put_qtr(as_query_transaction * qtr)
{
	if (!qtr->track) {
		return AS_QUERY_CONTINUE;
	}

	int rc = rchash_put_unique(g_query_job_hash, &qtr->trid, sizeof(qtr->trid), qtr);
	if (rc) {
		cf_warning(AS_SINDEX, "QTR Put in hash failed with error %d", rc);
	} else {
		cf_atomic64_incr(&g_config.query_tracked);
	}

	return rc;
}

/* Requirements
 *  Needed for performing operation on running queries.
 *
 * Arguments
 * 	qtr --> To get qtr from the global hash
 *
 * Returns:
 * 	AS_QUERY_OK     - qtr is successfully found in the global rchash.
 *	non-zero values - Otherwise
 *
 */
int
as_query__get_qtr(uint64_t trid, as_query_transaction ** qtr)
{
	int rv = rchash_get(g_query_job_hash, &trid, sizeof(trid), (void **) qtr);
	if (RCHASH_OK != rv) {
		cf_info(AS_SCAN, "Query job with transaction id [%"PRIu64"] does not exist", trid );
	}
	return rv;
}

/* Requirements
 *  Needed for performing operation on running queries.
 *
 * Arguments
 * 	qtr --> To delete qtr from the global hash
 *
 * Returns:
 * 	AS_QUERY_OK     - qtr is successfully deleted from the rchash.
 *	non-zero values - Otherwise
 *
 */
int
as_query__delete_qtr(as_query_transaction *qtr)
{
	if (!qtr->track) {
		return AS_QUERY_CONTINUE;
	}

	int rv = rchash_delete(g_query_job_hash, &qtr->trid, sizeof(qtr->trid));
	if (RCHASH_OK != rv) {
		cf_warning(AS_SINDEX, "Failed to delete qtr from query hash.");
	}
	return rv;
}

/*
 * Function as_query__bb_poolrelease
 *
 * Returns -
 * 		AS_QUERY_OK  - On success.
 * 		AS_QUERY_ERR - On failure.
 *
 */
int
as_query__bb_poolrelease(cf_buf_builder *bb_r)
{
	int ret = AS_QUERY_OK;
	if ((cf_queue_sz(g_query_response_bb_pool) > g_config.query_bufpool_size)
			|| g_config.query_buf_size != cf_buf_builder_size(bb_r)) {
		cf_detail(AS_QUERY, "Freed Buffer of Size %d with", bb_r->alloc_sz + sizeof(as_msg));
		cf_buf_builder_free(bb_r);
	} else {
		cf_detail(AS_QUERY, "Pushed %p %d %d ", bb_r, g_config.query_buf_size, cf_buf_builder_size(bb_r));
		ret = cf_queue_push(g_query_response_bb_pool, &bb_r);
		if (ret != CF_QUEUE_OK) {
			cf_warning(AS_QUERY, "Failed to release bb into the pool.. freeing it ");
			cf_buf_builder_free(bb_r);
		}
	}
	return ret;
}

/*
 * Function as_query__bb_poolrequest
 *
 * Returns -
 * 		cf_buf_builder *bb_r
 *
 * 	Description -
 * 		Tries to pop a buf from the queue/pool.
 * 		If the queue is empty, a new buf is created.
 */
cf_buf_builder *
as_query__bb_poolrequest()
{
	cf_buf_builder *bb_r;
	int rv = cf_queue_pop(g_query_response_bb_pool, &bb_r, CF_QUEUE_NOWAIT);
	if (rv == CF_QUEUE_EMPTY) {
		bb_r = cf_buf_builder_create_size(g_config.query_buf_size);
	} else if (rv == CF_QUEUE_OK) {
		bb_r->used_sz = 0;
		cf_detail(AS_QUERY, "Popped %p", bb_r);
	} else {
		cf_warning(AS_QUERY, "Failed to find response buffer in the pool%d", rv);
		return NULL;
	}
	return bb_r;
};

/*
 * Function as_query__qreq_poolrelease
 *
 * Returns -
 * 		AS_QUERY_OK - In case of success
 * 		AS_QUERY_ERR in case of failure
 */
int
as_query__qreq_poolrelease(as_query_request *qreq)
{
	if (!qreq) return AS_QUERY_OK;
	qreq->qtr   = 0;
	qreq->type  = AS_QUERY_REQTYPE_NONE;
	qreq->agg_stage = -1;

	int ret = AS_QUERY_OK;
	if (cf_queue_sz(g_query_qreq_pool) < AS_QUERY_MAX_QREQ) {
		cf_detail(AS_QUERY, "Pushed qreq %p", qreq);
		ret = cf_queue_push(g_query_qreq_pool, &qreq);
		if (ret != CF_QUEUE_OK) {
			cf_warning(AS_QUERY, "Failed to release bb into the pool.. freeing it ");
			cf_free(qreq);
		}
	} else {
		cf_detail(AS_QUERY, "Freed qreq %p", qreq);
		cf_free(qreq);
	}
	if (ret != CF_QUEUE_OK) ret = AS_QUERY_ERR;
	return ret;
}

as_query_request *
as_query__qreq_poolrequest()
{
	as_query_request *qreq = NULL;
	int rv = cf_queue_pop(g_query_qreq_pool, &qreq, CF_QUEUE_NOWAIT);
	if (rv == CF_QUEUE_EMPTY) {
		qreq = cf_malloc(sizeof(as_query_request));
		if (!qreq) {
			cf_warning(AS_QUERY, "Failed to allocate query request");
			return NULL;
		}
		cf_detail(AS_QUERY, " Created qreq %p", qreq);
		memset(qreq, 0, sizeof(as_query_request));
	} else if (rv == CF_QUEUE_OK) {
		cf_detail(AS_QUERY, " Popped qreq %p", qreq);
	} else {
		cf_warning(AS_QUERY, "Failed to find query request in the pool");
		return NULL;
	}
	qreq->qtr   = 0;
	qreq->type  = AS_QUERY_REQTYPE_NONE;
	qreq->agg_stage = -1;
	return qreq;
};

/*
 * Returns nothing
 * Increments qreq_in_flight
 */

int
as_query__push_qreq(as_query_request *qreq)
{
	// Choose queue carefully here from multiple queues in qtr
	cf_detail(AS_QUERY, "Pushed I/O request [%p,%p]", qreq, qreq->qtr);
	cf_atomic32_incr(&qreq->qtr->qreq_in_flight);
	if (g_config.query_enable_histogram) {
		qreq->qtr->queued_time_ns = cf_getns();
	}
	return cf_queue_push(g_query_request_queue, &qreq);
}

as_query_request *
as_query__pop_qreq()
{
	as_query_request *qreq = NULL;
	if (cf_queue_pop(g_query_request_queue, &qreq, CF_QUEUE_FOREVER) != 0) {
		cf_crash(AS_QUERY, "Failed to pop from Query request worker queue.");
	}
	// Choose queue carefully here from multiple queues in qtr
	cf_detail(AS_QUERY, "Popped I/O request [%p,%p]", qreq, qreq->qtr);
	cf_atomic32_decr(&qreq->qtr->qreq_in_flight);
	return qreq;
}

/*
 * Function as_query__transaction_done
 *
 * Returns -
 * 		nothing
 *
 * Notes -
 * 		Frees the qtr only if it was malloced before.
 *		It is called when ref count of the query becomes zero.
 *
 */
void
as_query__transaction_done(as_query_transaction *qtr)
{
	if (!qtr)
		return;

	if (qtr->uit_queued != 0) {
		cf_warning(AS_QUERY, "QUEUED UDF not equal to zero when query transaction is done");
	}

	// Release all the qnodes
	if (qtr->qctx.qnodes_pre_reserved) {
		for (int i=0; i<AS_PARTITIONS; i++) {
			if (qtr->qctx.is_partition_qnode[i]) {
				as_partition_release(&qtr->rsv[i]);
				cf_atomic_int_decr(&g_config.dup_tree_count);
			}
		}
	}

	as_query__update_stats(qtr);

	// deleting it from the global hash.
	as_query__delete_qtr(qtr);

	bool do_free = qtr->is_malloc;

	if (qtr->bb_r) {
		as_query__bb_poolrelease(qtr->bb_r);
		qtr->bb_r = NULL;
	}
	cf_detail(AS_QUERY, "Cleaned up qtr %p", qtr);

	as_query__release_fd(qtr);

	if (qtr->srange)      as_sindex_range_free(&qtr->srange);
	if (qtr->si)          AS_SINDEX_RELEASE(qtr->si);
	if (qtr->binlist)     cf_vector_destroy(qtr->binlist);
	if (qtr->setname)     cf_free(qtr->setname);
	if (qtr->msgp)        cf_free(qtr->msgp);
	pthread_mutex_destroy(&qtr->buf_mutex);
	if (do_free) cf_rc_free(qtr);
}

int
as_qtr__send_fin(as_query_transaction *qtr) {
	// Send out the final data back
	if (qtr->fd_h) {
		as_query__add_fin(qtr);
		as_query__netio(qtr, true);
	} else {
		cf_debug( AS_QUERY,
				"query request: Not sending the fin packet as the connection is closed");
		// Need to release qtr in case fd is not found.
		as_qtr__release(qtr, __FILE__, __LINE__);
	}
	return AS_QUERY_OK;
}
/*
 * Function as_qtr__release
 *
 * Returns -
 * 		AS_QUERY_OK
 *
 * Notes -
 * 		releases the qtr.
 * 		Checks the ref_count == 0
 */
int
as_qtr__release(as_query_transaction *qtr, char *fname, int lineno)
{
	if (qtr) {
		int val = cf_rc_count(qtr);
		if (val > 1) {
			cf_rc_release(qtr);
		} else {
			// Cannot check for abort here as we not sure if abort is due
			// to FD screwed up or not. We could potentially have it. 
			// Currently fin will attempt send and fail after one final
			// send attempt
			if (qtr->has_send_fin) {
				cf_rc_release(qtr);
				cf_detail(AS_QUERY, "Free qtr ref count is zero");
				as_query__transaction_done(qtr);
			} else {
				qtr->has_send_fin = true;
				as_qtr__send_fin(qtr);
                // Above call should call this as_qtr__release again. 
			}
		}
		cf_detail(AS_QUERY, "Released qtr [%s:%d] %p %d ", fname, lineno, qtr, val);
		if (val == 0) {
		}
	}
	return AS_QUERY_OK;
}

/*
 * Function as_qtr__reserve
 *
 * Returns -
 * 		On success - AS_QUERY_OK
 * 		ON faiilure - AS_QUERY_ERR
 *
 * 	Synchronization -
 * 		Takes a lock before reserving the qtr. why do we need
 * 		it looks unnecessray ??
 */

int
as_qtr__reserve(as_query_transaction *qtr, char *fname, int lineno)
{
	if (!qtr) {
		return AS_QUERY_ERR;
	}
	pthread_rwlock_wrlock(&g_query_lock);
	int val = cf_rc_reserve(qtr);
	pthread_rwlock_unlock(&g_query_lock);
	cf_detail(AS_QUERY, "Reserved qtr [%s:%d] %p %d ", fname, lineno, qtr, val);
	return AS_QUERY_OK;
}

// Split the function up and move function to the correct places like
// proto.c etc.
// This is used by aggregation
int
as_query__add_val_response(void *void_qtr, const as_val *val, bool success)
{
	as_query_transaction *qtr = (as_query_transaction *)void_qtr;
	if( !qtr || qtr->abort )
	{
		cf_debug(AS_QUERY, "Query is in abort state");
		return AS_QUERY_ERR;
	}
	uint32_t msg_sz        = 0;
	as_val_tobuf(val, NULL, &msg_sz);
	if (0 == msg_sz) {
		cf_warning(AS_PROTO, "particle to buf: could not copy data!");
	}


	int ret = 0;

	pthread_mutex_lock(&qtr->buf_mutex);
	cf_buf_builder *bb_r = qtr->bb_r;
	if (bb_r == NULL) {
		// Assert that query is aborted if bb_r is found to be null
		pthread_mutex_unlock(&qtr->buf_mutex);
		return AS_QUERY_ERR;
	}

	if (msg_sz > (bb_r->alloc_sz - bb_r->used_sz) && bb_r->used_sz != 0) {
		as_query__netio(qtr, false);
	}

	qtr->buf_reserved += msg_sz;
	ret = as_msg_make_val_response_bufbuilder(val, &qtr->bb_r, msg_sz, success);
	if (ret != 0) {
		cf_warning(AS_QUERY, "Weird there is space but still the packing failed "
				"available = %d msg size = %d",
				bb_r->alloc_sz - bb_r->used_sz, msg_sz);
	}
	qtr->num_records++;
	pthread_mutex_unlock(&qtr->buf_mutex);
	return ret;
}


/*
 * Function as_query__add_response
 *
 * Returns -
 *		AS_QUERY_OK  - On success.
 *		AS_QUERY_ERR - On failure.
 *
 * Notes -
 *	Basic query call back function. Fills up the client response buffer;
 *	sends out buffer and then
 *	reinitializes the buf for the next set of requests,
 *	In case buffer is full Bail out quick if unable to send response back to client
 *
 *	On success, qtr->num_records is incremented by 1.
 *				qtr->buf_reserved is incremented by msg size
 * Synchronization -
 * 		Takes a lock over qtr->buf
 */
int
as_query__add_response(void *void_qtr, as_index_ref *r_ref, as_storage_rd *rd)
{
	as_record *r = r_ref->r;
	as_query_transaction *qtr = (as_query_transaction *)void_qtr;
	size_t msg_sz = as_msg_response_msgsize(r, rd, false, NULL, false,
			qtr->binlist);
	int ret = 0;

	pthread_mutex_lock(&qtr->buf_mutex);
	cf_buf_builder *bb_r = qtr->bb_r;
	if (bb_r == NULL) {
		// Assert that query is aborted if bb_r is found to be null
		pthread_mutex_unlock(&qtr->buf_mutex);
		return AS_QUERY_ERR;
	}
	
	if (msg_sz > (bb_r->alloc_sz - bb_r->used_sz) && bb_r->used_sz != 0) {
		as_query__netio(qtr, false);
	}
	qtr->buf_reserved += msg_sz;

	ret = as_msg_make_response_bufbuilder(r, rd, &qtr->bb_r, false,
			NULL, true, true, true, qtr->binlist);
	if (ret != 0) {
		cf_warning(AS_QUERY, "Weird there is space but still the packing failed "
				"available = %d msg size = %d",
				bb_r->alloc_sz - bb_r->used_sz, msg_sz);
	}
	qtr->num_records++;
	pthread_mutex_unlock(&qtr->buf_mutex);
	return ret;
}

void
as_query__add_result(char *res, as_query_transaction *qtr, bool success)
{
	const as_val * v = (as_val *) as_string_new (res, false);
	as_query__add_val_response((void *) qtr, v, success);
	as_val_destroy(v);
}

int
as_query__add_fin(as_query_transaction *qtr)
{
	cf_detail(AS_QUERY, "Adding fin %p", qtr);
	uint8_t *b;
	// in case of aborted query, the bb_r is already released
	if (qtr->bb_r == NULL) {
		// Assert that query is aborted if bb_r is found to be null
		return AS_QUERY_ERR;
	}
	cf_buf_builder_reserve(&qtr->bb_r, sizeof(as_msg), &b);

	// set up the header
	uint8_t *buf      = b;
	as_msg *msgp      = (as_msg *) buf;
	msgp->header_sz   = sizeof(as_msg);
	msgp->info1       = 0;
	msgp->info2       = 0;
	msgp->info3       = AS_MSG_INFO3_LAST;
	msgp->unused      = 0;
	msgp->result_code = qtr->result_code;
	msgp->generation  = 0;
	msgp->record_ttl  = 0;
	msgp->n_fields    = 0;
	msgp->n_ops       = 0;
	msgp->transaction_ttl = 0;
	as_msg_swap_header(msgp);
	return 0;
}

#define as_query__check_timeout(qtr) \
do {                                 \
	if ((qtr)                        \
        && ((qtr)->end_time != 0)    \
		&& (cf_getns() > (qtr)->end_time)) { \
		cf_debug(AS_QUERY, "Query Timedout %lu %lu", cf_getns(), (qtr)->end_time); \
        (qtr)->result_code  =  AS_PROTO_RESULT_FAIL_QUERY_TIMEOUT; \
        (qtr)->abort        =  true;           \
		cf_debug(AS_QUERY, "Query %p Aborted at %s:%d", (qtr), __FILE__, __LINE__); \
    } \
} while(0);

/*
 * Call back function to determine if the IO should go ahead or not.
 * Purpose
 * 1. If we already have fin packet pushed in simply do send
 * 2. If our sequence number does not match requeue
 * 3. Do not send out result if the query has timedout. In those cases
 *    the request would send back with fin packed jammed in.
 */ 
int
as_query_netio_start_cb(void *udata, int seq) 
{
	as_netio *io               = (as_netio *)udata;
	as_query_transaction *qtr  = (as_query_transaction *)io->data;

	if (qtr->has_send_fin) {
		return AS_NETIO_OK;
	}

	// If timed out override the decision
	as_query__check_timeout(qtr);
	if (QTR_FAILED(qtr)) {
		return AS_NETIO_ERR;
	}

	// It is needed to send all the packets in sequence
	// A packet can be requeued after being half sent.
	if (seq <= cf_atomic32_get(qtr->pop_seq_number)) {
		return AS_NETIO_OK;
	} else {
		return AS_NETIO_CONTINUE;
	}
}

/*
 * The function after the IO on the network has been done.
 * 1. If OK was done successfully bump up the sequence number and 
 *    fix stats
 * 2. Release the qtr if something fails ... which would trigger 
 *    fin packet send and eventually free up qtr
 * Abort it set if something goes wrong
 */ 
int
as_query_netio_finish_cb(void *data, int retcode)
{
	as_netio *io               = (as_netio *)data;
	as_query_transaction *qtr  = (as_query_transaction *)io->data;
	if (qtr) {
		// If send success make stat is updated
		if (retcode == AS_NETIO_OK) {
			cf_atomic32_incr(&qtr->pop_seq_number);
			cf_detail(AS_QUERY, "Finished sequence number %p->%d", qtr, io->seq);
			cf_atomic64_add(&qtr->net_io_bytes, io->bb_r->used_sz + 8);
		}

		// If timed out override the decision
		as_query__check_timeout(qtr);
		if (QTR_FAILED(qtr)) {
			retcode = AS_NETIO_ERR;
		}

		if (retcode == AS_NETIO_ERR) {
			qtr->abort = true;
		}

		// Release io guys reference.
		if ((retcode == AS_NETIO_OK) || (retcode == AS_NETIO_ERR)) {
			cf_atomic32_decr(&qtr->outstanding_net_io);
			as_qtr__release(qtr, __FILE__, __LINE__);
		} else {
			// Carry forward the reference to next queuing
		}
	}
    cf_detail(AS_QUERY, "Finished query with retCode %d", retcode);
	return retcode;
}

#define MAX_OUTSTANDING_IO_REQ 2
int
as_query__netio_wait(as_query_transaction *qtr) {
	if (cf_atomic32_get(qtr->outstanding_net_io) > MAX_OUTSTANDING_IO_REQ) {
		as_query__check_timeout(qtr);
		if (QTR_FAILED(qtr))  return AS_QUERY_ERR;
	}
	return AS_QUERY_OK;
}


/*
 * Returns AS_NETIO_OK always 
 */
int 
as_query__netio(as_query_transaction *qtr, bool final) 
{
	uint64_t time_ns        = 0;
	if (g_config.query_enable_histogram) {
		time_ns = cf_getns();
	}

	as_netio        io;

	io.finish_cb = as_query_netio_finish_cb;
	io.start_cb  = as_query_netio_start_cb;

	// If it were final request called would come back with last ref
	// count no need to refcount it 
	if (!final) {
		as_qtr__reserve(qtr, __FILE__, __LINE__);
	}
	io.data        = qtr;

	io.bb_r        = qtr->bb_r;
	qtr->bb_r      = NULL;

	cf_rc_reserve(qtr->fd_h);
	io.fd_h        = qtr->fd_h;

	io.offset      = 0;

	cf_atomic32_incr(&qtr->outstanding_net_io);
	io.seq         = cf_atomic32_incr(&qtr->push_seq_number);

	int ret        = as_netio_send(&io, NULL, qtr->blocking);
	if (ret != AS_NETIO_CONTINUE) {
		cf_detail(AS_QUERY, "Streamed Out");
		if (final) {
			// QTR IS INVALID IN case of final
			as_query__bb_poolrelease(io.bb_r);
		} else {
			// Reuse if not final
			qtr->bb_r          = io.bb_r;
			qtr->bb_r->used_sz = 0;
			qtr->buf_reserved  = 0;
			cf_buf_builder_reserve(&qtr->bb_r, 8, NULL);
		}
		AS_RELEASE_FILE_HANDLE(io.fd_h);
	} else {
		// Create new buffer if current one is queue
		// for IO thread
		qtr->bb_r         = as_query__bb_poolrequest();
   		cf_buf_builder_reserve(&qtr->bb_r, 8, NULL);
	}
	return ret;
}


int as_aggr__process(as_aggr_call *ap_call, cf_ll *ap_recl, void *udata, as_result *ap_res);

int
as_query__process_aggreq(as_query_request *qagg)
{
	int ret = AS_QUERY_ERR;
	as_query_transaction *qtr = qagg->qtr;
	if (!qtr)           goto Cleanup;
	as_query__check_timeout(qtr);
	if (QTR_FAILED(qtr))    goto Cleanup;
	as_result   *res    = as_result_new();
	ret                 = as_aggr__process(&qtr->agg_call, qagg->recl, NULL, res);

	if (ret != 0) {
        char *rs = as_module_err_string(ret);
        if (res->value != NULL) {
            as_string * lua_s   = as_string_fromval(res->value);
            char *      lua_err  = (char *) as_string_tostring(lua_s); 
            if (lua_err != NULL) {
                int l_rs_len = strlen(rs);
                rs = cf_realloc(rs,l_rs_len + strlen(lua_err) + 4);
                sprintf(&rs[l_rs_len]," : %s",lua_err);
            }
        }
        as_query__add_result(rs, qtr, false);
        cf_free(rs);
	}
    as_result_destroy(res);

Cleanup:
	if (qagg->recl) {
		cf_ll_reduce(qagg->recl, true /*forward*/, ll_sindex_kv_reduce_fn, NULL);
		if (qagg->recl ) {
			cf_free(qagg->recl);
		}
		qagg->recl = NULL;
	}

	return ret;
}


bool as_query_match_integer_fromval(as_query_transaction * qtr, as_val *v, as_sindex_key *skey)
{
	as_sindex_bin_data *start = &qtr->srange->start;
	as_sindex_bin_data *end   = &qtr->srange->end;

	if ((AS_PARTICLE_TYPE_INTEGER != as_sindex_pktype(qtr->si->imd))
			|| (AS_PARTICLE_TYPE_INTEGER != start->type)
			|| (AS_PARTICLE_TYPE_INTEGER != end->type)) {
		cf_debug(AS_QUERY, "as_query_record_matches: Type mismatch %d!=%d!=%d!=%d  binname=%s index=%s",
				AS_PARTICLE_TYPE_INTEGER, start->type, end->type, as_sindex_pktype(qtr->si->imd),
				qtr->si->imd->bnames[0], qtr->si->imd->iname);
		return false;
	}
	as_integer * i = as_integer_fromval(v);
	int64_t value  = as_integer_get(i);
	if (skey->key.int_key != value) {
		cf_debug(AS_QUERY, "as_query_record_matches: sindex key does " 
			"not matches bin value in record. skey %ld bin value %ld", skey->key.int_key, value);
		return false;
	}

	return true;
}

bool as_query_match_string_fromval(as_query_transaction * qtr, as_val *v, as_sindex_key *skey)
{
	as_sindex_bin_data *start = &qtr->srange->start;
	as_sindex_bin_data *end   = &qtr->srange->end;

	if ((AS_PARTICLE_TYPE_STRING != as_sindex_pktype(qtr->si->imd))
			|| (AS_PARTICLE_TYPE_STRING != start->type)
			|| (AS_PARTICLE_TYPE_STRING != end->type)) {
		cf_debug(AS_QUERY, "as_query_record_matches: Type mismatch %d!=%d!=%d!=%d  binname=%s index=%s",
				AS_PARTICLE_TYPE_STRING, start->type, end->type, as_sindex_pktype(qtr->si->imd),
				qtr->si->imd->bnames[0], qtr->si->imd->iname);
		return false;
	}

	char * str_val = as_string_get(as_string_fromval(v));
	cf_digest str_digest;
	cf_digest_compute(str_val, strlen(str_val), &str_digest);

	if (memcmp(&str_digest, &skey->key.str_key, AS_DIGEST_KEY_SZ)) {
		cf_debug(AS_QUERY, "as_query_record_matches: sindex key does not matches bin value in record."
				" skey %"PRIu64" value in bin %"PRIu64"", skey->key.str_key, str_digest);
		return false;
	}
	return true;
}

typedef struct as_sindex_qtr_skey_s {
	as_query_transaction * qtr;
	as_sindex_key        * skey;
} as_sindex_qtr_skey;

// If the value matches foreach should stop iterating the 
bool as_query_match_mapkeys_foreach(const as_val * key, const as_val * val, void * udata)
{
	as_sindex_qtr_skey * q_s = (as_sindex_qtr_skey *)udata;
	if (key->type == AS_STRING) {
		// If matches return false
		return !as_query_match_string_fromval(q_s->qtr, (as_val *)key, q_s->skey);
	}
	else if (key->type == AS_INTEGER) {
		// If matches return false
		return !as_query_match_integer_fromval(q_s->qtr,(as_val *) key, q_s->skey);
	}
	return true;
}
static bool as_query_match_mapvalues_foreach(const as_val * key, const as_val * val, void * udata)
{
	as_sindex_qtr_skey * q_s = (as_sindex_qtr_skey *)udata;
	if (val->type == AS_STRING) {
		// If matches return false
		return !as_query_match_string_fromval(q_s->qtr, (as_val *)val, q_s->skey);
	}
	else if (val->type == AS_INTEGER) {
		// If matches return false
		return !as_query_match_integer_fromval(q_s->qtr, (as_val *)val, q_s->skey);
	}
	return true;

}
static bool as_query_match_listele_foreach(as_val * val, void * udata)
{
	as_sindex_qtr_skey * q_s = (as_sindex_qtr_skey *)udata;
	if (val->type == AS_STRING) {
		// If matches return false
		return !as_query_match_string_fromval(q_s->qtr, val, q_s->skey);
	}
	else if (val->type == AS_INTEGER) {
		// If matches return false
		return !as_query_match_integer_fromval(q_s->qtr, val, q_s->skey);
	}
	return true;
}
/*
 * Validate record based on its content and query make sure it indeed should
 * be selected. Secondary index does lazy delete for the entries for the record
 * for which data is on ssd. See sindex design doc for details. Hence it is
 * possible that it returns digest for which record may have changed. Do the
 * validation before returning the row.
 */
bool
as_query_record_matches(as_query_transaction *qtr, as_storage_rd *rd, as_sindex_key * skey)
{
	// TODO: Add counters and make sure it is not a performance hit
	as_sindex_bin_data *start = &qtr->srange->start;
	as_sindex_bin_data *end   = &qtr->srange->end;

	//TODO: Make it more general to support sindex over multiple bins	
	as_bin * b = as_bin_get(rd, (uint8_t *)qtr->si->imd->bnames[0],
							strlen(qtr->si->imd->bnames[0]));

	if (!b) {
		cf_debug(AS_QUERY , "as_query_record_validation: "
				"Bin name %s not found ", qtr->si->imd->bnames[0]);
		// Possible bin may not be there anymore classic case of
		// bin delete.
		return false;
	}
	uint8_t type = as_bin_get_particle_type(b);

	// If the bin is of type cdt, we need to see if anyone of the value within cdt
	// matches the query.
	// This can be performance hit for big list and maps.
	as_val * res_val = NULL;
	bool from_cdt    = false;
	switch (type) {
		case AS_PARTICLE_TYPE_INTEGER : {
			if ((type != as_sindex_pktype(qtr->si->imd))
			|| (type != start->type)
			|| (type != end->type)) {
				cf_debug(AS_QUERY, "as_query_record_matches: Type mismatch %d!=%d!=%d!=%d  binname=%s index=%s",
					type, start->type, end->type, as_sindex_pktype(qtr->si->imd),
					qtr->si->imd->bnames[0], qtr->si->imd->iname);
				return false;
			}

			int64_t   i = 0;
<<<<<<< HEAD
			as_bin_particle_to_mem(b, (uint8_t *) &i);
//			uint32_t sz = 8;
//			as_particle_tomem(b, (uint8_t *) &i, &sz);
			if ((i >= start->u.i64)
					&& (i <= end->u.i64)) {
				return true;
			} else {
				cf_detail(AS_QUERY, "as_query_record_matches: "
						"Integer mismatch %ld not in %ld - %ld", i, start->u.i64, end->u.i64);
=======
			uint32_t sz = 8;
			as_particle_tobuf(b, (uint8_t *) &i, &sz);
			i = __be64_to_cpu(i);
			if (skey->key.int_key != i) {
				cf_debug(AS_QUERY, "as_query_record_matches: sindex key does "
						"not matches bin value in record. bin value %ld skey value %ld", i, skey->key.int_key);
>>>>>>> 32750252
				return false;
			}
			return true;
		}
		case AS_PARTICLE_TYPE_STRING : {
			if ((type != as_sindex_pktype(qtr->si->imd))
			|| (type != start->type)
			|| (type != end->type)) {
				cf_debug(AS_QUERY, "as_query_record_matches: Type mismatch %d!=%d!=%d!=%d  binname=%s index=%s",
					type, start->type, end->type, as_sindex_pktype(qtr->si->imd),
					qtr->si->imd->bnames[0], qtr->si->imd->iname);
				return false;
			}

			uint32_t psz = as_bin_particle_mem_size(b);
//			uint32_t psz = 32;
//			as_particle_tomem(b, NULL, &psz);
			char buf[psz + 1];
			as_bin_particle_to_mem(b, (uint8_t *) buf);
//			as_particle_tomem(b, (uint8_t *) buf, &psz);
			buf[psz]     = '\0';
			cf_digest bin_digest;
			cf_digest_compute( buf, psz, &bin_digest);
			if (memcmp(&skey->key.str_key, &bin_digest, AS_DIGEST_KEY_SZ)) {
				cf_debug(AS_QUERY, "as_query_record_matches: sindex key does not matches bin value in record."
				" skey %"PRIu64" value in bin %"PRIu64"", skey->key.str_key, bin_digest);
	
				return false;
			}
			return true;
		}
		case AS_PARTICLE_TYPE_MAP : {
			as_val * v = as_val_frombin(b);
			res_val = as_sindex_extract_val_from_path(qtr->si->imd, v);	
			if (!res_val) {
				return false;
			}
			from_cdt = true;
			break;
		}
		case AS_PARTICLE_TYPE_LIST : {
			as_val * v = as_val_frombin(b);
			res_val = as_sindex_extract_val_from_path(qtr->si->imd, v);	
			if (!res_val) {
				return false;
			}
			from_cdt = true;
			break;
		}
		default: {
			break;
		}
	}
	
	if (from_cdt) {
		if (res_val->type == AS_INTEGER) {
			// Defensive check.
			if (qtr->si->imd->itype == AS_SINDEX_ITYPE_DEFAULT) {
				return as_query_match_integer_fromval(qtr, res_val, skey);
			}
			else {
				return false;
			}
		}
		else if (res_val->type == AS_STRING) {
			// Defensive check.
			if (qtr->si->imd->itype == AS_SINDEX_ITYPE_DEFAULT) {
				return as_query_match_string_fromval(qtr, res_val, skey);
			}
			else {
				return false;
			}
		}
		else if (res_val->type == AS_MAP) {
			as_sindex_qtr_skey q_s;
			q_s.qtr  = qtr;
			q_s.skey = skey;
			// Defensive check.
			if (qtr->si->imd->itype == AS_SINDEX_ITYPE_MAPKEYS) {
				as_map * map = as_map_fromval(res_val);
				return !as_map_foreach(map, as_query_match_mapkeys_foreach, &q_s);
			}
			else if (qtr->si->imd->itype == AS_SINDEX_ITYPE_MAPVALUES){
				as_map * map = as_map_fromval(res_val);
				return !as_map_foreach(map, as_query_match_mapvalues_foreach, &q_s);
			}
			return false;
		}
		else if (res_val->type == AS_LIST) {
			as_sindex_qtr_skey q_s;
			q_s.qtr  = qtr;
			q_s.skey = skey;
	
			// Defensive check
			if (qtr->si->imd->itype == AS_SINDEX_ITYPE_LIST) {
				as_list * list = as_list_fromval(res_val);
				return !as_list_foreach(list, as_query_match_listele_foreach, &q_s);
			}
			else {
				return false;
			}
		}
	}
	return false;
}

bool
as_query_aggr_match_record(query_record * qrecord, as_sindex_key * skey)
{
	as_query_transaction * qtr = qrecord->caller; 
	qtr->read_success++;
	return as_query_record_matches(qtr, qrecord->urecord->rd, skey);
}

int
as_query__io(as_query_transaction *qtr, cf_digest *dig, as_sindex_key * skey)
{
	as_namespace * ns = qtr->ns;
	as_partition_reservation rsv_stack;
	as_partition_reservation * rsv = &rsv_stack;

	// We make sure while making digest list that current node is a qnode
	// Attempt the query reservation here as well. If this node is not a
	// query node anymore then no need to return anything
	// Since we are reserving all the qnodes upfront, this is a defensive check
	as_partition_id pid =  as_partition_getid(*dig);
	rsv = as_query_reserve_qnode(ns, qtr, pid, rsv);
	if (!rsv) {
		return AS_QUERY_OK;
	}

	as_index_ref r_ref;
	r_ref.skip_lock = false;
	int rec_rv      = as_record_get(rsv->tree, dig, &r_ref, ns);

	if (rec_rv == 0) {
		as_index *r = r_ref.r;
		// check to see this isn't an expired record waiting to die
		if (r->void_time &&
				r->void_time < as_record_void_time_get()) {
			as_record_done(&r_ref, ns);
			cf_debug(AS_QUERY,
					"build_response: record expired. treat as not found");
			// Not sending error message to client as per the agreement
			// that server will never send a error result code to the query client.
			goto CLEANUP;
		}
		// make sure it's brought in from storage if necessary
		as_storage_rd rd;
		as_storage_record_open(ns, r, &rd, &r->key);
		qtr->read_success += 1;
		rd.n_bins = as_bin_get_n_bins(r, &rd);

		// Note: This array must stay in scope until the response
		//       for this record has been built, since in the get
		//       data w/ record on device case, it's copied by
		//       reference directly into the record descriptor!
		as_bin stack_bins[rd.ns->storage_data_in_memory ? 0 : rd.n_bins];

		// Figure out which bins you want - for now, all
		rd.bins   = as_bin_get_all(r, &rd, stack_bins);
		rd.n_bins = as_bin_inuse_count(&rd);
		// Call Back
		if(!as_query_record_matches(qtr, &rd, skey)) {
			as_storage_record_close(r, &rd);
			as_record_done(&r_ref, ns);
			as_query_release_qnode(qtr, rsv);
			cf_atomic64_incr(&g_config.query_false_positives);
			return AS_QUERY_OK;
		}

		int ret = qtr->req_cb(qtr, &r_ref, &rd);
		if (ret != 0) {
			as_storage_record_close(r, &rd);
			as_record_done(&r_ref, ns);
			cf_debug(AS_QUERY,
					"Query Response send failed !!! Aborting Query...");
			qtr->abort       = true;
			cf_debug(AS_QUERY, "Query %p Aborted at %s:%d", qtr, __FILE__, __LINE__);
			qtr->result_code = AS_PROTO_RESULT_FAIL_QUERY_CBERROR;
			as_query_release_qnode(qtr, rsv);
			return AS_QUERY_ERR;
		}
		as_storage_record_close(r, &rd);
		as_record_done(&r_ref, ns);
	} else {
		// What do we do about empty records?
		// 1. Should gin up an empty record
		// 2. Current error is returned back to the client.
		cf_detail(AS_QUERY, "as_query__generator: "
				"as_record_get returned %d : key %"PRIx64, rec_rv,
				*(uint64_t *)dig);
		goto CLEANUP;
	}
CLEANUP :
	as_query_release_qnode(qtr, rsv);
	return AS_QUERY_OK;
}

// NB: Caller holds a write hash lock _BE_CAREFUL_ if you intend to take
// lock inside this function
int
as_query_udf_tr_complete( as_transaction *tr, int retcode )
{
	as_query_transaction *qtr = (as_query_transaction *)tr->udata.req_udata;
	if (!qtr) {
		cf_warning(AS_QUERY, "Complete called with invalid job id");
		return -1;
	}
	uint64_t start_time = tr->start_time;
	uint64_t processing_time = (cf_getns() - start_time) / 1000000;
	uint64_t completed  = cf_atomic64_incr(&qtr->uit_completed);
	uint64_t queued     = cf_atomic_int_decr(&qtr->uit_queued);

	// Calculate total processing time of udf transactions completed so far
	cf_atomic64_set(&qtr->uit_total_run_time, cf_atomic64_add(&qtr->uit_total_run_time, processing_time));
	cf_detail(AS_QUERY, "UDF: Internal transaction completed %d, remaining %d, processing_time for this transaction %d, total txn processing time %"PRIu64"",
			completed, queued, processing_time, qtr->uit_total_run_time);
	as_qtr__release(qtr, __FILE__, __LINE__);
	return 0;
}

// Creates a internal transaction for per record UDF execution triggered
// from inside generator. The generator could be scan job generating digest
// or query generating digest.
int
as_internal_query_udf_txn_setup(tr_create_data * d)
{
	as_query_transaction *qtr = (as_query_transaction *)d->udata;

	// TODO: can qtr->priority be 0
	while(qtr->uit_queued >= (AS_QUERY_MAX_UDF_TRANSACTIONS * (qtr->priority / 10 + 1))) {
		cf_debug(AS_QUERY, "UDF: scan transactions [%d] exceeded the maximum "
				"configured limit", qtr->uit_queued);

		usleep(g_config.query_sleep);
	}

	as_transaction tr;
	memset(&tr, 0, sizeof(as_transaction));
	// Pass on the create meta-data structure to create an internal transaction.
	if (as_transaction_create(&tr, d)) {
		return -1;
	}

	tr.udata.req_cb     = as_query_udf_tr_complete;
	tr.udata.req_udata  = d->udata;
	tr.udata.req_type   = UDF_QUERY_REQUEST;
	tr.flag            |= AS_TRANSACTION_FLAG_INTERNAL;

	cf_atomic_int_incr(&qtr->uit_queued);
	cf_detail(AS_QUERY, "UDF: [%d] internal transactions enqueued", qtr->uit_queued);

	as_qtr__reserve(qtr, __FILE__, __LINE__);
	// Reset start time
	tr.start_time = cf_getns();
	if (0 != thr_tsvc_enqueue(&tr)) {
		cf_warning(AS_QUERY, "UDF: Failed to queue transaction for digest %"PRIx64", "
				"number of transactions enqueued [%d] .. dropping current "
				"transaction.. ", tr.keyd, qtr->uit_queued);
		cf_free(tr.msgp);
		tr.msgp = 0;
		as_qtr__release(qtr, __FILE__, __LINE__);
		cf_atomic_int_decr(&qtr->uit_queued);
		return -1;
	}
	return 0;
}

int
as_query__process_udfreq(as_query_request *qudf)
{
	int ret               = AS_QUERY_OK;
	cf_ll_element  * ele  = NULL;
	cf_ll_iterator * iter = NULL;
	as_query_transaction *qtr = qudf->qtr;
	if (!qtr)           return AS_QUERY_ERR;
	as_query__check_timeout(qtr);
	if (QTR_FAILED(qtr))     goto Cleanup;
	cf_detail(AS_QUERY, "Performing UDF");
	iter                  = cf_ll_getIterator(qudf->recl, true /*forward*/);
	if (!iter) {
		qtr->result_code = AS_SINDEX_ERR_NO_MEMORY;
		ret              = AS_QUERY_ERR;
		qtr->err         = true;
		cf_debug(AS_QUERY, "Query %p Aborted at %s:%d", qtr, __FILE__, __LINE__);
		goto Cleanup;
	}

	while((ele = cf_ll_getNext(iter))) {
		ll_sindex_kv_element * node;
		node                     = (ll_sindex_kv_element *) ele;
		sindex_kv_arr * skv_arr  = node->skv_arr;
		if (!skv_arr) {
			continue;
		}
		node->skv_arr   =  NULL;
		cf_detail(AS_QUERY, "NUMBER OF DIGESTS = %d", skv_arr->num);
		for (int i = 0; i < skv_arr->num; i++) {
			cf_detail(AS_QUERY, "LOOOPING FOR NUMBER OF DIGESTS %d", i);

			// Fill the structure needed by internal transaction create
			tr_create_data d;
			memset(&d, 0, sizeof(tr_create_data));
			d.digest   = skv_arr->digs[i];
			d.ns       = qtr->ns;
			d.call     = &(qtr->call);
			d.msg_type = AS_MSG_INFO2_WRITE;
			d.fd_h     = qtr->fd_h;
			d.udata    = qtr;

			// Setup the internal udf transaction. This includes creating an internal transaction
			// and enqueuing it with throttling.
			as_internal_query_udf_txn_setup(&d);
			qtr->yield_count++;
			if (qtr->yield_count % qtr->priority == 0) {
				usleep(g_config.query_sleep);
			}
		}
		release_skv_arr_to_queue(skv_arr);
	}
Cleanup:
	if(iter) {
		cf_ll_releaseIterator(iter);
		iter = NULL;
	}

	if (qudf->recl) {
		cf_ll_reduce(qudf->recl, true /*forward*/, ll_sindex_kv_reduce_fn, NULL);
		if (qudf->recl) {
			cf_free(qudf->recl);
		}
		qudf->recl = NULL;
	}
	return ret;
}

int
as_query__process_ioreq(as_query_request *qio)
{
	as_query_transaction *qtr = qio->qtr;
	if (!qtr) {
		return AS_QUERY_ERR;
	}

	int ret               = AS_QUERY_ERR;
	QUERY_HIST_INSERT_DATA_POINT(query_batch_io_q_wait_hist, qtr->queued_time_ns);

	cf_ll_element * ele   = NULL;
	cf_ll_iterator * iter = NULL;

	cf_detail(AS_QUERY, "Performing IO");
	uint64_t time_ns      = 0;
	if (g_config.query_enable_histogram || qtr->si->enable_histogram) {
		time_ns = cf_getns();
	}
	iter                  = cf_ll_getIterator(qio->recl, true /*forward*/);
	if (!iter) {
		qtr->err          = true;
		qtr->result_code  = AS_SINDEX_ERR_NO_MEMORY;
		goto Cleanup;
	}

	while((ele = cf_ll_getNext(iter))) {
		ll_sindex_kv_element * node;
		node                   = (ll_sindex_kv_element *) ele;
		sindex_kv_arr *skv_arr = node->skv_arr;
		if (!skv_arr) {
			continue;
		}
		node->skv_arr     = NULL;
		for (int i = 0; i < skv_arr->num; i++) {
			cf_digest *dig  = &skv_arr->digs[i];
			as_sindex_key * skey = &skv_arr->skeys[i];
			ret             = as_query__io(qtr, dig, skey);
			if (ret != AS_QUERY_OK) {
				release_skv_arr_to_queue(skv_arr);
				goto Cleanup;
			}

			if (++qtr->yield_count % qtr->priority == 0)
			{
				usleep(g_config.query_sleep);
				as_query__check_timeout(qtr);
				if (QTR_FAILED(qtr)) {
					release_skv_arr_to_queue(skv_arr);
					goto Cleanup;
				}
			}
		}
		release_skv_arr_to_queue(skv_arr);
	}
Cleanup:

	if(iter) {
		cf_ll_releaseIterator(iter);
		iter = NULL;
	}

	if (qio->recl) {
		cf_ll_reduce(qio->recl, true /*forward*/, ll_sindex_kv_reduce_fn, NULL);
		if (qio->recl) {
			cf_free(qio->recl);
		}
		qio->recl = NULL;
	}

	QUERY_HIST_INSERT_DATA_POINT(query_batch_io_hist, time_ns);
	SINDEX_HIST_INSERT_DATA_POINT(qtr->si, query_batch_io, time_ns);

	return 0;
}

int
as_query__process_request(as_query_request *qreqp)
{
	cf_detail(AS_QUERY, "Processing Request %d", qreqp->type);
	int ret = AS_QUERY_OK;
	switch(qreqp->type) {
		case AS_QUERY_REQTYPE_IO:
			ret = as_query__process_ioreq(qreqp);
			break;
		case AS_QUERY_REQTYPE_UDF:
			ret = as_query__process_udfreq(qreqp);
			break;
		case AS_QUERY_REQTYPE_AGG:
			ret = as_query__process_aggreq(qreqp);
			break;
		default:
			cf_warning(AS_QUERY, "Unsupported query type %d.. Dropping it", qreqp->type);
			break;
	}
	return ret;
}

void *
as_query__worker_th(void *q_to_wait_on)
{
	unsigned int         thread_id = cf_atomic32_incr(&g_query_worker_threadcnt);
	cf_detail(AS_QUERY, "Created Query Worker Thread %d", thread_id);
	as_query_request   * qreqp     = NULL;
	int                  ret       = AS_QUERY_OK;

	while (1) {
		// Kill self if thread id is greater than that of number of configured
		// Config change should be flag for quick check
		if (thread_id > g_config.query_worker_threads) {
			pthread_rwlock_rdlock(&g_query_lock);
			if (thread_id > g_config.query_worker_threads) {
				cf_atomic32_decr(&g_query_worker_threadcnt);
				pthread_rwlock_unlock(&g_query_lock);
				cf_detail(AS_QUERY, "Query Worker thread %d exited", thread_id);
				return NULL;
			}
			pthread_rwlock_unlock(&g_query_lock);
		}
		qreqp = as_query__pop_qreq();
		// No need to handle ret here .. if ret were not AS_SINDEX_OK
		// then qtr should been set to abort
		ret = as_query__process_request(qreqp);
		if ((ret != AS_QUERY_OK) && (!qreqp->qtr->abort)) {
			cf_debug(AS_QUERY, "Request processing failed but query is not aborted .... ret %d", ret);
		}

		// qtr was reserved before pushing into the qreq queue
		as_qtr__release(qreqp->qtr, __FILE__, __LINE__);
		qreqp->qtr = NULL;
		as_query__qreq_poolrelease(qreqp);
	}

	return NULL;
}

/*
 * Function as_query__generator_get_nextbatch
 *
 * Notes-
 *		Function generates the next batch of digest list after looking up
 * 		secondary index tree. The function populates qctx->recl with the
 * 		digest list.
 *
 * Returns
 * 		AS_QUERY_OK:  If the batch is full qctx->n_bdigs == qctx->bsize. The caller
 *  		   then processes the batch and reset the qctx->recl and qctx->n_bdigs.
 *
 * 		AS_QUERY_CONTINUE:  If the caller should continue calling this function.
 *
 * 		AS_QUERY_ERR: In case of error
 */
int
as_query__generator_get_nextbatch(as_query_transaction *qtr)
{
	int              ret     = AS_QUERY_OK;
	as_sindex       *si      = qtr->si;
	as_sindex_qctx  *qctx    = &qtr->qctx;
	uint64_t         time_ns = 0;
	if (g_config.query_enable_histogram) {
		time_ns = cf_getns();
	}

	if (qctx->pimd_idx == -1) {
		if (!qtr->srange->isrange) {
			qctx->pimd_idx   = ai_btree_key_hash_from_sbin(si->imd, &qtr->srange->start);
		} else {
			qctx->pimd_idx   = 0;
		}
	}

	as_sindex_range *srange  = qtr->srange;
	if (!qctx->recl) {
		qctx->recl = cf_malloc(sizeof(cf_ll));
		cf_ll_init(qctx->recl, ll_sindex_kv_destroy_fn, false /*no lock*/);
		if (!qctx->recl) {
			qtr->result_code = AS_SINDEX_ERR_NO_MEMORY;
			qctx->n_bdigs        = 0;
			ret = AS_QUERY_ERR;
			goto batchout;
		}
		qctx->n_bdigs        = 0;
	} else {
		// Following condition may be true if the
		// query has moved from short query pool to
		// long running query pool
		if (qctx->n_bdigs >= qctx->bsize)
			return ret;
	}

	// Query Aerospike Index
	int      qret            = as_sindex_query(qtr->si, srange, &qtr->qctx);
	cf_detail(AS_QUERY, "start %ld end %ld @ %d pimd found %d", srange->start.u.i64, srange->end.u.i64, qctx->pimd_idx, qctx->n_bdigs);

	qctx->new_ibtr           = false;
	if (qret < 0) { // [AS_SINDEX_OK, AS_SINDEX_CONTINUE] -> OK
		qtr->result_code     = as_sindex_err_to_clienterr(qret,
								__FILE__, __LINE__);
		ret = AS_QUERY_ERR;
		goto batchout;
	}

	as_query__check_timeout(qtr);
	if (QTR_FAILED(qtr)) {
		ret = AS_QUERY_ERR;
		goto batchout;
	}

	if (time_ns) {
		qtr->querying_ai_time_ns += cf_getns() - time_ns;
	}
	if (qctx->n_bdigs < qctx->bsize) {
		qctx->new_ibtr       = true;
		qctx->nbtr_done      = false;
		qctx->pimd_idx++;
		cf_detail(AS_QUERY, "All the Data finished moving to next tree %d", qctx->pimd_idx);
		if (!srange->isrange || (qctx->pimd_idx == si->imd->nprts)) {
			qtr->result_code = AS_PROTO_RESULT_OK;
			ret              = AS_QUERY_DONE;
			goto batchout;
		}
		ret = AS_QUERY_CONTINUE;
		goto batchout;
	}
batchout:
	return ret;
}

void
as_query__setup_qreq(as_query_request *qreqp, as_query_transaction *qtr)
{
	qreqp->qtr               = qtr;
	qreqp->recl              = qtr->qctx.recl;
	qtr->queued_time_ns      = 0;
	qtr->qctx.recl           = NULL;
	qtr->n_digests          += qtr->qctx.n_bdigs;
	qtr->qctx.n_bdigs        = 0;
	if (qtr->job_type == AS_QUERY_AGG) {
		qreqp->type          = AS_QUERY_REQTYPE_AGG;
	} else if (qtr->job_type == AS_QUERY_MRJ) {
		cf_warning(AS_QUERY, "MRJ Query not supported ");
		// what to do
	} else if (qtr->job_type == AS_QUERY_UDF) {
		qreqp->type          = AS_QUERY_REQTYPE_UDF;
	} else {
		qreqp->type          = AS_QUERY_REQTYPE_IO;
	}
}

int
as_query__queue_qreq(as_query_request *qreqp)
{
	as_qtr__reserve(qreqp->qtr, __FILE__, __LINE__);
	if (as_query__push_qreq(qreqp)) {
		as_qtr__release(qreqp->qtr, __FILE__, __LINE__);
		as_query__qreq_poolrelease(qreqp);
		qreqp = NULL;
		return -1;
	}
	return 0;
}

/*
 * Function as_query_generator
 *
 * Does the following
 * 1. Calls the sindex layer for fetching digest list
 * 2. If short running query performs I/O inline and for long running query
 *    queues it up for work threads to execute.
 * 3. If the query is short_running and has hit threshold. Requeue it for
 *    long running generator threads
 *
 * Returns -
 * 		Nothing, sets the qtr status accordingly
 */
void
as_query__generator(as_query_transaction *qtr)
{
	// Setup Query Transaction if it not already setup
	if (!qtr->inited) {
		// Aerospike Index object initialization
		qtr->qctx.bkey = &qtr->bkey;
		init_ai_obj(qtr->qctx.bkey);
		bzero(&qtr->qctx.bdig, sizeof(cf_digest));
		qtr->result_code              = AS_PROTO_RESULT_OK;
		// start with the threshold value
		qtr->qctx.bsize               = g_config.query_threshold;
		qtr->qctx.new_ibtr            = true;
		qtr->qctx.nbtr_done           = false;
		qtr->qctx.pimd_idx            = -1;
		qtr->qctx.qnodes_pre_reserved = g_config.qnodes_pre_reserved;
		qtr->priority                 = g_config.query_priority;
		qtr->bb_r                     = as_query__bb_poolrequest();
		cf_buf_builder_reserve(&qtr->bb_r, 8, NULL);
		qtr->loop                     = 0;

		// Check if bufbuilder request was successful
		if (!qtr->bb_r) {
			cf_warning(AS_QUERY, "Buf builder request was unsunccessful.");
			goto Cleanup;
		}
		// Populate all the paritions for which this node is a qnode.
		if (qtr->qctx.qnodes_pre_reserved) {
			as_partition_prereserve_qnodes(qtr->ns, qtr->qctx.is_partition_qnode, qtr->rsv);
		}

		qtr->inited               = true;
	}

	uint64_t time_ns              = 0;
	if (qtr->si->enable_histogram) {
		time_ns                   = cf_getns();
	}

	while (true) {
		// Step 1: Check for timeout
		as_query__check_timeout(qtr);
		if (QTR_FAILED(qtr)) {
			goto Cleanup;
		}

		// If any query run from more than g_config.query_untracked_time_ns
		// 		we are going to track it
		// else no.
		if (!qtr->track) {
			if ((cf_getns() - qtr->start_time) > g_config.query_untracked_time_ns) {
				qtr->track = true;
				int ret = as_query__put_qtr(qtr);
				if (ret != 0 && ret != AS_QUERY_CONTINUE) {
					qtr->err       = true;
					// track should be disabled otherwise at the 
					// qtr cleanup stage some other qtr with the same 
					// trid can get cleaned up.
					qtr->track     = false;
					goto Cleanup;
				}
			}
		}
		// Step 3: Client is slow requeue
		if (as_query__netio_wait(qtr) != AS_QUERY_OK) {
			if (as_query__queue(qtr) != 0) {
				cf_warning(AS_QUERY, "Long running transaction Queueing Error... continue!!");
				qtr->err = true;
				goto Cleanup;
			} else {
				cf_detail(AS_QUERY, "Query Queued Into Long running thread pool");
				return;
			}
		}

		// Step 2: Check to see if this is long running query. This is determined by
		// checking number of records read. Please note that it makes sure the false
		// entries in secondary index does not effect this decision. All short running
		// queries perform I/O in the batch thread context.
		if ((qtr->num_records >= g_config.query_threshold)
				&& qtr->short_running) {
			qtr->short_running       = false;
			// Change batch size to the long running job batch size value
			qtr->qctx.bsize          = g_config.query_bsize;
			if (as_query__queue(qtr) != 0) {
				cf_warning(AS_QUERY, "Long running transaction Queueing Error... continue!!");
				qtr->err = true;
				goto Cleanup;
			} else {
				cf_detail(AS_QUERY, "Query Queued Into Long running thread pool");
				return;
			}
		}

		if (qtr->num_records > g_config.query_rec_count_bound) {
			qtr->abort = true;
			qtr->result_code = AS_PROTO_RESULT_FAIL_QUERY_USERABORT;
			goto Cleanup;
		}

		// Step 3: Get Next Batch
		qtr->loop++;

		int qret    = as_query__generator_get_nextbatch(qtr);

		cf_detail(AS_QUERY, "Loop=%d, Selected=%d, ret=%d", qtr->loop, qtr->qctx.n_bdigs, qret);
		switch(qret) {
			case  AS_QUERY_OK:
			case  AS_QUERY_DONE:
				break;
			case  AS_QUERY_ERR:
				goto Cleanup;
			case  AS_QUERY_CONTINUE:
				continue;
			default:
				cf_warning(AS_QUERY, "Unexpected return type");
				continue;
		}

		SINDEX_HIST_INSERT_DATA_POINT(qtr->si, query_batch_lookup, time_ns);
		if (qtr->si->enable_histogram) {
			time_ns = cf_getns();
		}

		// Step 4: Prepare Query Request either to process inline or for
		//         queueing up for offline processing
		if (qtr->short_running || AS_QUERY_PROCESS_INLINE(qtr)) {
			as_query_request qreq;
			as_query__setup_qreq(&qreq, qtr);
			as_query__process_request(&qreq);
		} else {
			as_query_request *qreqp = as_query__qreq_poolrequest();
			if (!qreqp)  {
				cf_warning(AS_QUERY, "Could not allocate query "
						"request structure .. out of memory .. Aborting !!!");
				goto Cleanup;
			}
			as_query__setup_qreq(qreqp, qtr);
			if (as_query__queue_qreq(qreqp)) {
				goto Cleanup;
			}
		}

		if (qret == AS_QUERY_DONE) {
			// In case all physical tree is done return. if not range loop
			// till less than batch size results are returned
			cf_detail(AS_QUERY, "All the Data finished; All tree finished %d %d", qtr->qctx.n_bdigs, qtr->qctx.bsize);
			qtr->result_code = AS_PROTO_RESULT_OK;
			break;
		}
	}

Cleanup:

	if (qtr->qctx.recl) {
		cf_ll_reduce(qtr->qctx.recl, true /*forward*/, ll_sindex_kv_reduce_fn, NULL);
		if (qtr->qctx.recl) cf_free(qtr->qctx.recl);
		qtr->qctx.recl = NULL;
	}
	as_qtr__release(qtr, __FILE__, __LINE__);
}

/*
 * Function as_query_worker
 *
 * Notes -
 * 		Process one queue's Query requests.
 * 			- Immediately fail if query has timed out
 * 			- Maximum queries that can be served is number of threads
 *
 * 		Releases the qtr, which will call as_query_trasaction_done
 *
 * Synchronization -
 * 		Takes a global query lock while
 */
void*
as_query__th(void* q_to_wait_on)
{
	cf_queue *           query_queue = (cf_queue*)q_to_wait_on;
	unsigned int         thread_id    = cf_atomic32_incr(&g_query_threadcnt);
	cf_detail(AS_QUERY, "Query Thread Created %d");
	as_query_transaction *qtr         = NULL;

	while (1) {
		// Kill self if thread id is greater than that of number of configured
		// thread
		if (thread_id > g_config.query_threads) {
			pthread_rwlock_rdlock(&g_query_lock);
			if (thread_id > g_config.query_threads) {
				cf_atomic32_decr(&g_query_threadcnt);
				pthread_rwlock_unlock(&g_query_lock);
				cf_detail(AS_QUERY, "Query thread %d exited", thread_id);
				return NULL;
			}
			pthread_rwlock_unlock(&g_query_lock);
		}
		if (cf_queue_pop(query_queue, &qtr, CF_QUEUE_FOREVER) != 0) {
			cf_crash(AS_QUERY, "Failed to pop from Query worker queue.");
		}
		if (qtr->short_running) {
			cf_atomic64_incr(&g_config.query_short_running);
		}
		else {
			cf_atomic64_incr(&g_config.query_long_running);
			cf_atomic64_decr(&g_config.query_short_running);
		}
		if (qtr->queued_time_ns != 0) {
			qtr->waiting_time_ns += (cf_getns() - qtr->queued_time_ns);
		}
		as_query__generator(qtr);
	}
	return 0;
}

// QUERY QUERY QUERY QUERY QUERY QUERY QUERY QUERY

/*
 *	Description -
 *		Initialize the queries in a system.
 *		Initialize the all the necessary queues and threads needed for the query execution.
 *
 *		Will create a crash event in case of failure.
 *
 *  caller: main
 */
void
as_query_init()
{
	g_current_queries_count = 0;
	if (cf_atomic32_incr(&g_query_init) != 1) {
		cf_warning(AS_QUERY, "Cannot do multiple initialization");
		return;
	}
	cf_detail(AS_QUERY, "Initialize %d Query Worker threads.", g_config.query_threads);

	// global job hash to keep track of the query job
	int rc = rchash_create(&g_query_job_hash, query_job_trid_hash, NULL, sizeof(uint64_t), 64, RCHASH_CR_MT_MANYLOCK);
	if (rc) {
		cf_crash(AS_QUERY, "Failed to create query job hash");
	}

	// I/O threads
	g_query_qreq_pool = cf_queue_create(sizeof(as_query_request *), true);
	if (!g_query_qreq_pool)
		cf_crash(AS_QUERY, "Failed to create query io queue");

	g_query_response_bb_pool = cf_queue_create(sizeof(void *), true);
	if (!g_query_response_bb_pool)
		cf_crash(AS_QUERY, "Failed to create response buffer query");


	g_query_request_queue = cf_queue_create(sizeof(as_query_request *), true);
	if (!g_query_request_queue)
		cf_crash(AS_QUERY, "Failed to create query io queue");

	// Create the query worker threads detatched so we don't need to join with them.
	if (pthread_attr_init(&g_query_worker_th_attr)) {
		cf_crash(AS_SINDEX, "failed to initialize the query worker thread attributes");
	}
	if (pthread_attr_setdetachstate(&g_query_worker_th_attr, PTHREAD_CREATE_DETACHED)) {
		cf_crash(AS_SINDEX, "failed to set the query worker thread attributes to the detached state");
	}
	int max = g_config.query_worker_threads;
	for (int i = 0; i < max; i++) {
		pthread_create(&g_query_worker_threads[i], &g_query_worker_th_attr,
				as_query__worker_th, (void*)g_query_request_queue);
	}

	g_query_short_queue = cf_queue_create(sizeof(as_query_transaction *), true);
	if (!g_query_short_queue)
		cf_crash(AS_QUERY, "Failed to create short query transaction queue");

	g_query_long_queue = cf_queue_create(sizeof(as_query_transaction *), true);
	if (!g_query_long_queue)
		cf_crash(AS_QUERY, "Failed to create long query transaction queue");

	// Create the query threads detatched so we don't need to join with them.
	if (pthread_attr_init(&g_query_th_attr)) {
		cf_crash(AS_SINDEX, "failed to initialize the query thread attributes");
	}
	if (pthread_attr_setdetachstate(&g_query_th_attr, PTHREAD_CREATE_DETACHED)) {
		cf_crash(AS_SINDEX, "failed to set the query thread attributes to the detached state");
	}

	max = g_config.query_threads;
	for (int i = 0; i < max; i += 2) {
		if (pthread_create(&g_query_threads[i], &g_query_th_attr,
					as_query__th, (void*)g_query_short_queue)
				|| pthread_create(&g_query_threads[i + 1], &g_query_th_attr,
						as_query__th, (void*)g_query_long_queue)) {
			cf_crash(AS_QUERY, "Failed to create query transaction threads for query short queue");
		}
	}
	char hist_name[64];
	sprintf(hist_name, "query_txn_q_wait_us");
	if (NULL == (query_txn_q_wait_hist = histogram_create(hist_name, HIST_MICROSECONDS))) {
		cf_warning(AS_SINDEX, "couldn't create histogram for the time spent in transaction queue by queries.");
	}

	sprintf(hist_name, "query_prepare_batch_q_wait_us");
	if (NULL == (query_prepare_batch_q_wait_hist = histogram_create(hist_name, HIST_MICROSECONDS))) {
		cf_warning(AS_SINDEX, "couldn't create histogram for time spent waiting for batch creation phase");
	}

	sprintf(hist_name, "query_prepare_batch_us");
	if (NULL == (query_prepare_batch_hist = histogram_create(hist_name, HIST_MICROSECONDS))) {
		cf_warning(AS_SINDEX, "couldn't create histogram for query batch creation phase");
	}

	sprintf(hist_name, "query_batch_io_q_wait_us");
	if (NULL == (query_batch_io_q_wait_hist = histogram_create(hist_name, HIST_MICROSECONDS))) {
		cf_warning(AS_SINDEX, "couldn't create histogram for i/o response time for query batches");
	}

	sprintf(hist_name, "query_batch_io_us");
	if (NULL == (query_batch_io_hist = histogram_create(hist_name, HIST_MICROSECONDS))) {
		cf_warning(AS_SINDEX, "couldn't create histogram for i/o of query batches");
	}

	sprintf(hist_name, "query_net_io_us");
	if (NULL == (query_net_io_hist = histogram_create(hist_name, HIST_MICROSECONDS))) {
		cf_warning(AS_SINDEX, "couldn't create histogram for query net-i/o");
	}

	g_config.query_enable_histogram	= false;
	g_config.qnodes_pre_reserved    = true;
}

/*
 * 	Description -
 * 		It tries to set the query_worker_threads to the given value.
 *
 * 	Synchronization -
 * 		Takes a global query lock to protect the config of
 *
 *	Arguments -
 *		set_size - Value which one want to assign to query_threads.
 *
 * 	Returns -
 * 		AS_QUERY_OK  - On successful resize of query threads.
 * 		AS_QUERY_ERR - Either the set_size exceeds AS_QUERY_MAX_THREADS
 * 					   OR Query threads were not intialized on the first place.
 */
int
as_query_worker_reinit(int set_size, int *actual_size)
{
	if (g_query_init == 0) {
		cf_warning(AS_QUERY, "Query threads not initialtized cannot reinitialize");
		return AS_QUERY_ERR;
	}

	if (set_size > AS_QUERY_MAX_WORKER_THREADS) {
		cf_warning(AS_QUERY, "Cannot increase query threads more than %d",
				AS_QUERY_MAX_WORKER_THREADS);
		//unlock
		return AS_QUERY_ERR;
	}

	pthread_rwlock_wrlock(&g_query_lock);
	// Add threads if count is increased
	int i = cf_atomic32_get(g_query_worker_threadcnt);
	g_config.query_worker_threads = set_size;
	if (set_size > g_query_worker_threadcnt) {
		for (; i < set_size; i++) {
			cf_detail(AS_QUERY, "Creating thread %d", i);
			if (0 != pthread_create(&g_query_worker_threads[i], &g_query_worker_th_attr,
					as_query__worker_th, (void*)g_query_request_queue)) {
				break;
			}
		}
		g_config.query_worker_threads = i;
	}
	*actual_size = g_config.query_worker_threads;

	pthread_rwlock_unlock(&g_query_lock);

	return AS_QUERY_OK;
}

/*
 * 	Description -
 * 		It tries to set the query_threads to the given value.
 *
 * 	Synchronization -
 * 		Takes a global query lock to protect the config of
 *
 *	Arguments -
 *		set_size - Value which one want to assign to query_threads.
 *
 * 	Returns -
 * 		AS_QUERY_OK  - On successful resize of query threads.
 * 		AS_QUERY_ERR - Either the set_size exceeds AS_QUERY_MAX_THREADS
 * 					   OR Query threads were not initialized on the first place.
 */
int
as_query_reinit(int set_size, int *actual_size)
{
	if (g_query_init == 0) {
		cf_warning(AS_QUERY, "Query threads not initialized cannot reinitialize");
		return AS_QUERY_ERR;
	}

	if (set_size > AS_QUERY_MAX_THREADS) {
		cf_warning(AS_QUERY, "Cannot increase query threads more than %d",
				AS_QUERY_MAX_THREADS);
		return AS_QUERY_ERR;
	}

	pthread_rwlock_wrlock(&g_query_lock);
	// Add threads if count is increased
	int i = cf_atomic32_get(g_query_threadcnt);

	// make it multiple of 2
	if (set_size % 2 != 0)
		set_size++;

	g_config.query_threads = set_size;
	if (set_size > g_query_threadcnt) {
		for (; i < set_size; i++) {
			cf_detail(AS_QUERY, "Creating thread %d", i);
			if (0 != pthread_create(&g_query_threads[i], &g_query_th_attr,
					as_query__th, (void*)g_query_short_queue)) {
				break;
			}
			i++;
			if (0 != pthread_create(&g_query_threads[i], &g_query_th_attr,
					as_query__th, (void*)g_query_long_queue)) {
				break;
			}
		}
		g_config.query_threads = i;
	}
	*actual_size = g_config.query_threads;

	pthread_rwlock_unlock(&g_query_lock);

	return AS_QUERY_OK;
}

int
as_query__queue(as_query_transaction *qtr)
{
	uint64_t limit  = 0;
	uint64_t size   = 0;
	cf_queue    * q;
	cf_atomic64 * queue_full_err;
	if (qtr->short_running) {
		limit          = g_config.query_short_q_max_size;
		size           = cf_queue_sz(g_query_short_queue);
		q              = g_query_short_queue;
		queue_full_err = &g_config.query_short_queue_full;
	}
	else {
		limit          = g_config.query_long_q_max_size;
		size           = cf_queue_sz(g_query_long_queue);
		q              = g_query_long_queue;
		queue_full_err = &g_config.query_long_queue_full;
	}

	if( size > limit) {
		cf_atomic64_incr(queue_full_err);
		return -1;
	} else if (cf_queue_push(q, &qtr) != 0) {
		cf_warning(AS_QUERY, "Queuing Error !!");
		return -1;
	} else {
		cf_detail(AS_QUERY, "Logged query ");
	}
	if (g_config.query_enable_histogram) {
		qtr->queued_time_ns = cf_getns();
	}
	return 0;
}

#define as_query__udf_call_init udf_call_init

/**
 * Initialize a new query_agg_call.
 * This populates the query_agg_call from information in the current transaction.
 *
 * @param txn the transaction to build a query_udf_call from
 * @param qtr the query transaction to build a query_udf_call from
 * @return a new udf_call
 */

as_stream_status
query_agg_ostream_write(const as_stream *s, as_val *v)
{
	as_query_transaction *qtr = as_stream_source(s);
	if (!v) {
		return AS_STREAM_OK;
	}
	if (as_query__add_val_response((void *)qtr, v, true)) {
		as_val_destroy(v);
		qtr->abort = true;
		return AS_STREAM_ERR;
	}
	as_val_destroy(v);
	return AS_STREAM_OK;
}

const as_stream_hooks query_agg_istream_hooks = {
	.destroy  = NULL,
	.read     = as_aggr_istream_read,
	.write    = NULL
};

const as_stream_hooks query_agg_ostream_hooks = {
	.destroy  = NULL,
	.read     = NULL,
	.write    = query_agg_ostream_write
};

void as_query__set_error (void * caller )
{
	((as_query_transaction *)caller)->err = true;
}

as_aggr_caller_type as_query__get_type ( )
{
	return AS_AGGR_QUERY;
}

bool
as_query__mem_op(mem_tracker *mt, uint32_t num_bytes, memtracker_op op)
{
	bool ret = true;
	if (!mt || !mt->udata) {
		return false;
	}
	uint64_t val = 0;

	as_query_transaction *qtr = (as_query_transaction *)mt->udata;
	if (qtr) return false;

	if (op == MEM_RESERVE) {
		val = cf_atomic_int_add(&g_config.udf_runtime_gmemory_used, num_bytes);
		if (val > g_config.udf_runtime_max_gmemory) {
			cf_atomic_int_sub(&g_config.udf_runtime_gmemory_used, num_bytes);
			ret = false;
			goto END;
		}

		val = cf_atomic_int_add(&qtr->udf_runtime_memory_used, num_bytes);
		if (val > g_config.udf_runtime_max_memory) {
			cf_atomic_int_sub(&qtr->udf_runtime_memory_used, num_bytes);
			cf_atomic_int_sub(&g_config.udf_runtime_gmemory_used, num_bytes);
			ret = false;
			goto END;
		}
	} else if (op == MEM_RELEASE) {
		cf_atomic_int_sub(&qtr->udf_runtime_memory_used, num_bytes);
	} else if (op == MEM_RESET) {
		cf_atomic_int_sub(&g_config.udf_runtime_gmemory_used,
				qtr->udf_runtime_memory_used);
		qtr->udf_runtime_memory_used = 0;
	} else {
		ret = false;
	}
END:
	return ret;
}

const as_aggr_caller_intf as_query_aggr_caller_qintf = {
	.set_error = as_query__set_error,
	.mem_op = as_query__mem_op,
	.get_type = as_query__get_type
};


/*
 *	Arguments -
 *		tr - transaction coming from the client.
 *
 *	Returns -
 *		AS_QUERY_OK  - on success.
 *		AS_QUERY_ERR - on failure. That means the query was not even started.
 *
 * 	Notes -
 * 		Allocates and reserves the qtr if query_in_transaction_thr
 * 		is set to false or data is in not in memory.
 * 		Has the responsibility to free tr->msgp.
 * 		Either call as_query__transaction_done or Cleanup to free the msgp
 */

int
as_query(as_transaction *tr)
{
	if (tr) {
		QUERY_HIST_INSERT_DATA_POINT(query_txn_q_wait_hist, tr->start_time);
	}
	uint64_t start_time     = cf_getns();
	as_sindex *si           = NULL;
	cf_vector *binlist      = 0;
	as_sindex_range *srange = 0;
	char *setname           = NULL;

	as_msg_field *nsfp = as_msg_field_get(&tr->msgp->msg,
			AS_MSG_FIELD_TYPE_NAMESPACE);
	int rv = AS_QUERY_ERR;
	if (!nsfp) {
		cf_debug(AS_QUERY,
				"Query requests must have namespace, client error");
		tr->result_code = AS_PROTO_RESULT_FAIL_PARAMETER;
		rv = AS_QUERY_ERR;
		goto Cleanup;
	}
	as_namespace *ns = as_namespace_get_bymsgfield(nsfp);
	if (!ns) {
		cf_debug(AS_QUERY, "Query with unavailable namespace");
		tr->result_code = AS_PROTO_RESULT_FAIL_PARAMETER;
		rv = AS_QUERY_ERR;
		goto Cleanup;
	}

	bool has_sindex   = as_sindex_ns_has_sindex(ns);
	if (!has_sindex) {
		tr->result_code = AS_PROTO_RESULT_FAIL_INDEX_NOTFOUND;
		cf_debug(AS_QUERY, "No Secondary Index on namespace %s", ns->name);
		rv = AS_QUERY_ERR;
		goto Cleanup;
	}

	if ((si = as_sindex_from_msg(ns, &tr->msgp->msg)) == NULL) {
		cf_debug(AS_QUERY, "No Index Defined in the Query");
	}

	// TODO: Try srange stack allocation in case execution is in transaction thread;
	// as_sindex_range srange;
	int ret = as_sindex_rangep_from_msg(ns, &tr->msgp->msg, &srange);
	if (AS_QUERY_OK != ret) {
		cf_debug(AS_QUERY, "Could not instantiate index range metadata... "
				"Err, %s", as_sindex_err_str(ret));
		tr->result_code = as_sindex_err_to_clienterr(ret, __FILE__, __LINE__);
		rv = AS_QUERY_ERR;
		goto Cleanup;
	}

	// get optional set
	as_msg_field *sfp = as_msg_field_get(&tr->msgp->msg, AS_MSG_FIELD_TYPE_SET);
	if (sfp && as_msg_field_get_value_sz(sfp) > 0) {
		setname = cf_strndup((const char *)sfp->data, as_msg_field_get_value_sz(sfp));
	}

	if (si) {
		// Validate index and range specified
		ret = as_sindex_assert_query(si, srange);
		if (AS_QUERY_OK != ret) {
			cf_warning(AS_QUERY, "Query Parameter Mismatch %d", ret);
			tr->result_code = as_sindex_err_to_clienterr(ret, __FILE__, __LINE__);
			rv = AS_QUERY_ERR;
			goto Cleanup;
		}
	} else {
		// Look up sindex by bin in the query in case not
		// specified in query
		si = as_sindex_from_range(ns, setname, srange);
	}

	int numbins = 0;
	// Populate binlist to be Projected by the Query
	binlist = as_sindex_binlist_from_msg(ns, &tr->msgp->msg, &numbins);

	// If anyone of the bin in the bin is bad, fail the query
	if (numbins != 0 && !binlist) {
		tr->result_code = AS_PROTO_RESULT_FAIL_INDEX_GENERIC;
		rv              = AS_QUERY_ERR;
		goto Cleanup;
	}

	if (!has_sindex || !si) {
		tr->result_code = AS_PROTO_RESULT_FAIL_INDEX_NOTFOUND;
		rv              = AS_QUERY_ERR;
		goto Cleanup;
	}

	// quick check if there is any data with the certain set name
	if (setname && as_namespace_get_set_id(ns, setname) == INVALID_SET_ID) {
		tr->result_code = AS_PROTO_RESULT_OK;
		cf_info(AS_QUERY, "Query on non-existent set %s", setname);
		// Send FIN packet to client to ignore this.
		as_msg_send_fin(tr->proto_fd_h->fd, AS_PROTO_RESULT_OK);
		if (tr->msgp) {
			cf_free(tr->msgp);
			tr->msgp = NULL;
		}
		// special case :
		// add this in the query_fail stat
		cf_atomic64_incr(&g_config.query_fail);
		rv = AS_QUERY_OK;
		goto Cleanup;
	}
	cf_detail(AS_QUERY, "Query on index %s ",
			((as_sindex_metadata *)si->imd)->iname);

	as_query_transaction *qtr = cf_rc_alloc(sizeof(as_query_transaction));
	if (!qtr) {
		rv = AS_QUERY_ERR;
		goto Cleanup;
	}
	memset(qtr, 0, sizeof(as_query_transaction));
	qtr->is_malloc           = true;
	qtr->inited              = false;
	qtr->trid                = tr->trid;
	qtr->fd_h                = tr->proto_fd_h;
	qtr->fd_h->fh_info      |= FH_INFO_DONOT_REAP;
	qtr->ns                  = ns;
	qtr->setname             = setname;
	qtr->si                  = si;
	qtr->srange              = srange;
	qtr->job_type            = AS_QUERY_LOOKUP;
	qtr->binlist             = binlist;
	qtr->start_time          = start_time;
	qtr->end_time            = tr->end_time;
	qtr->msgp                = tr->msgp;
	qtr->short_running       = true;
	qtr->err                 = false;
	qtr->abort               = false;
	qtr->track               = false;
	qtr->queued_time_ns      = 0;   
	qtr->querying_ai_time_ns = 0;
	qtr->waiting_time_ns     = 0;
	qtr->has_send_fin        = false;
	qtr->outstanding_net_io  = 0;
	qtr->push_seq_number     = 0;
	qtr->pop_seq_number      = 1;
	qtr->blocking            = false;

	if (as_aggr_call_init(&qtr->agg_call, tr, qtr, &as_query_aggr_caller_qintf,
			&query_agg_istream_hooks, &query_agg_ostream_hooks, ns, false) == AS_QUERY_OK) {
		// There is no io call back, record is worked on from inside stream
		// interface
		qtr->req_cb    = NULL;
		qtr->job_type  = AS_QUERY_AGG;
		cf_atomic64_incr(&g_config.n_aggregation);
	} else if (!as_query__udf_call_init(&qtr->call, tr)) {
		qtr->job_type  = AS_QUERY_UDF;
	} else {
		qtr->req_cb    = as_query__add_response;
		qtr->job_type  = AS_QUERY_LOOKUP;
		cf_atomic64_incr(&g_config.n_lookup);
	}
	pthread_mutex_init(&qtr->buf_mutex, NULL);

	if (g_config.query_in_transaction_thr) {
		as_query__generator(qtr);
	} else {
		if (as_query__queue(qtr)) {
			// This error will be accounted by thr_tsvc layer. Thus
			// qtr->err            = true; is not needed here. Else it will be accounted twice.
			// reset fd_h and msgp before calling qtr release, let
			// transaction deal with failure
			qtr->fd_h           = NULL;
			qtr->msgp           = NULL;
			as_qtr__release(qtr, __FILE__, __LINE__);
			tr->result_code     = AS_PROTO_RESULT_FAIL_QUERY_QUEUEFULL;
			return AS_QUERY_ERR;
		}
	}
	// Reset msgp to NULL in tr to avoid double free. And it is successful queuing
	// of query to the query engine. It will reply as needed. Reset proto_fd_h.
	tr->msgp       = NULL;
	tr->proto_fd_h = 0;
	return AS_QUERY_OK;

Cleanup:
	// Pre Query Setup Failure
	if (setname)     cf_free(setname);
	if (si)          AS_SINDEX_RELEASE(si);
	if (srange)      as_sindex_range_free(&srange);
	if (binlist)     cf_vector_destroy(binlist);
	if (tr->msgp)    {
		cf_free(tr->msgp);
		tr->msgp = NULL;
	}
	return rv;
}

/*
 * Function - query_kill
 *
 * Arguments -
 * 		trid - transaction id of the query which one want to kill.
 *
 * Returns -
 *		AS_QUERY_OK  - on success.
 *		AS_QUERY_ERR - on failure.
 *
 * Description -
 *		Iterates through the g_query_transaction array and matches the trid.
 *
 *		Synchronization -
 *			Takes a lock on array to avoid deletion of any qtr from this array.
 */
int
as_query_kill(uint64_t trid)
{
	as_query_transaction *qtr;
	int rv = AS_QUERY_ERR;

	rv =  as_query__get_qtr(trid, &qtr);

	if (rv != AS_QUERY_OK) {
		cf_warning(AS_QUERY, "Cannot kill query with trid [ %"PRIu64" ]",  trid);
	} else {
		qtr->abort = true;
		cf_debug(AS_QUERY, "Query %p Aborted at %s:%d", qtr, __FILE__, __LINE__);
		rv = AS_QUERY_OK;
		as_qtr__release(qtr, __FILE__, __LINE__);
	}

	return rv;
}

int
as_query_set_priority(uint64_t trid, uint32_t priority)
{
	as_query_transaction *qtr;
	int rv = AS_QUERY_ERR;

	rv =  as_query__get_qtr(trid, &qtr);

	if (rv != AS_QUERY_OK) {
		cf_warning(AS_QUERY, "Cannot set priority for query with trid [ %"PRIu64" ]",  trid);
	} else {
		uint32_t old_priority = qtr->priority;
		qtr->priority = priority;
		cf_info(AS_QUERY, "Query priority changed from %d to %d", old_priority, priority);
		rv = AS_QUERY_OK;
		as_qtr__release(qtr, __FILE__, __LINE__);
	}
	return rv;
}

/*
 * Function as_query_stat
 *
 * Returns -
 * 		AS_QUERY_OK
 * TODO
 * 		Add more and synch up the existing stats
 */
int
as_query_stat(char *name, cf_dyn_buf *db)
{
	// Store stats to avoid dynamic changes.
	uint64_t agg          = cf_atomic64_get(g_config.n_aggregation);
	uint64_t agg_success  = cf_atomic64_get(g_config.n_agg_success);
	uint64_t agg_err     = cf_atomic64_get(g_config.n_agg_errs);
	uint64_t agg_records  = cf_atomic64_get(g_config.agg_num_records);
	uint64_t agg_abort    = cf_atomic64_get(g_config.n_agg_abort);
	uint64_t lkup         = cf_atomic64_get(g_config.n_lookup);
	uint64_t lkup_success = cf_atomic64_get(g_config.n_lookup_success);
	uint64_t lkup_err     = cf_atomic64_get(g_config.n_lookup_errs);
	uint64_t lkup_records = cf_atomic64_get(g_config.lookup_num_records);
	uint64_t lkup_abort   = cf_atomic64_get(g_config.n_lookup_abort);

	cf_dyn_buf_append_string(db, "query_reqs=");
	cf_dyn_buf_append_uint64(db, cf_atomic64_get(g_config.query_reqs));

	cf_dyn_buf_append_string(db, ";query_success=");
	cf_dyn_buf_append_uint64(db, agg_success + lkup_success);

	cf_dyn_buf_append_string(db, ";query_fail=");
	cf_dyn_buf_append_uint64(db, cf_atomic64_get(g_config.query_fail) + lkup_err + agg_err);

	cf_dyn_buf_append_string(db, ";query_abort=");
	cf_dyn_buf_append_uint64(db, agg_abort + lkup_abort );


	cf_dyn_buf_append_string(db, ";query_avg_rec_count=");
	cf_dyn_buf_append_uint64(db,  (agg + lkup) ? ( agg_records + lkup_records )
									/ (agg + lkup) : 0);

	cf_dyn_buf_append_string(db, ";query_short_queue_size=");
	cf_dyn_buf_append_uint64(db, cf_queue_sz(g_query_short_queue));

	cf_dyn_buf_append_string(db, ";query_long_queue_size=");
	cf_dyn_buf_append_uint64(db, cf_queue_sz(g_query_long_queue));
	
	cf_dyn_buf_append_string(db, ";query_short_queue_full=");
	cf_dyn_buf_append_uint64(db, cf_atomic64_get(g_config.query_short_queue_full));

	cf_dyn_buf_append_string(db, ";query_long_queue_full=");
	cf_dyn_buf_append_uint64(db, cf_atomic64_get(g_config.query_long_queue_full));

	cf_dyn_buf_append_string(db, ";query_short_running=");
	cf_dyn_buf_append_uint64(db, cf_atomic64_get(g_config.query_short_running));

	cf_dyn_buf_append_string(db, ";query_long_running=");
	cf_dyn_buf_append_uint64(db, cf_atomic64_get(g_config.query_long_running));

	cf_dyn_buf_append_string(db, ";query_tracked=");
	cf_dyn_buf_append_uint64(db, cf_atomic64_get(g_config.query_tracked));

	// Aggregation stats
	cf_dyn_buf_append_string(db, ";query_agg=");
	cf_dyn_buf_append_uint64(db, agg);

	cf_dyn_buf_append_string(db, ";query_agg_success=");
	cf_dyn_buf_append_uint64(db, agg_success);

	cf_dyn_buf_append_string(db, ";query_agg_err=");
	cf_dyn_buf_append_uint64(db, agg_err);


	cf_dyn_buf_append_string(db, ";query_agg_abort=");
	cf_dyn_buf_append_uint64(db, agg_abort);

	cf_dyn_buf_append_string(db, ";query_agg_avg_rec_count=");
	cf_dyn_buf_append_uint64(db, agg ? agg_records / agg : 0);

	// Lookup stats
	cf_dyn_buf_append_string(db, ";query_lookups=");
	cf_dyn_buf_append_uint64(db, lkup);

	cf_dyn_buf_append_string(db, ";query_lookup_success=");
	cf_dyn_buf_append_uint64(db, lkup_success);

	cf_dyn_buf_append_string(db, ";query_lookup_err=");
	cf_dyn_buf_append_uint64(db, lkup_err);

	cf_dyn_buf_append_string(db, ";query_lookup_abort=");
	cf_dyn_buf_append_uint64(db, lkup_abort);

	cf_dyn_buf_append_string(db, ";query_lookup_avg_rec_count=");
	cf_dyn_buf_append_uint64(db, lkup ? lkup_records / lkup : 0);

	return AS_QUERY_OK;
}

int
as_query_list_job_reduce_fn (void *key, uint32_t keylen, void *object, void *udata)
{
	as_query_transaction * qtr = (as_query_transaction*)object;
	cf_dyn_buf * db = (cf_dyn_buf*) udata;

	cf_dyn_buf_append_string(db, "trid=");
	cf_dyn_buf_append_uint64(db, qtr->trid);
	cf_dyn_buf_append_string(db, ":job_type=");
	cf_dyn_buf_append_int(db, qtr->job_type);
	cf_dyn_buf_append_string(db, ":num_records=");
	cf_dyn_buf_append_uint64(db, cf_atomic_int_get(qtr->num_records));
	cf_dyn_buf_append_string(db, ":run_time=");
	cf_dyn_buf_append_uint64(db, (cf_getns() - qtr->start_time) / 1000);
	cf_dyn_buf_append_string(db, ":state=");
	if(qtr->abort) {
		cf_dyn_buf_append_string(db, "ABORTED");
	} else {
		cf_dyn_buf_append_string(db, "RUNNING");
	}
	cf_dyn_buf_append_string(db, ";");
	return AS_QUERY_OK;
}
/*
 * Function as_query_list
 *		Lists thr current running queries
 *
 *	Synchronization -
 *		Takes a lock on global array which stores qtr.
 */

int
as_query_list(char *name, cf_dyn_buf *db)
{
	uint32_t size = rchash_get_size(g_query_job_hash);
	// No elements in the query job hash, return failure
	if(!size) {
		cf_dyn_buf_append_string(db, "No running queries");
	}
	// Else go through all the jobs in the hash and list their statistics
	else {
		rchash_reduce(g_query_job_hash, as_query_list_job_reduce_fn, db);
		cf_dyn_buf_chomp(db);
	}
	return AS_QUERY_OK;
}

extern const as_list_hooks udf_arglist_hooks;
void as_query_fakestream(as_stream *istream, as_list *arglist, as_stream *ostream);
void
as_query_fakestream(as_stream *istream, as_list *arglist, as_stream *ostream)
{
	as_val *v = NULL;
	int count = 0;
	int sum = 0;
	while((v = as_stream_read(istream)) != NULL) {
		as_rec *rec = (as_rec *)v;
		// Pick the bin name
		char binname[3];
		as_val *binval = as_list_get(arglist, 0);
		char *bnno = NULL;
		if (binval) {
			bnno = as_val_tostring(binval);
		}
		sprintf(binname, "bn%s", bnno);
		if (bnno) cf_free(bnno);

		as_val *checkval = as_list_get(arglist, 1);
		char *checkno = NULL;
		if (checkval) {
			checkno = as_val_tostring(checkval);
		}

		v = as_rec_get(rec, binname);
		char *val = as_val_tostring(v);
		if (val && checkno) if (!strcmp(val, checkno)) count++;
		cf_info(AS_QUERY, "Instream : binname = %s, val = %s check val = %s count=%d", binname, val, checkno, count);
		sum += atoi(val);
		cf_free(checkval);
		cf_free(val);
		cf_free(v);
	}
	as_integer i;
	as_integer_init(&i, sum);
	as_stream_write(ostream, (as_val *)&i);
}

// TODO: Find proper query and aggregation engine default values
void
as_query_gconfig_default(as_config *c)
{
	// NB: Do not change query_threads default to odd. as_query_reinit code cannot
	// handle it. Code to handle it is unnecessarily complicated code, hence opted
	// to make the default value even.
	c->query_threads             = 6;
	c->query_worker_threads      = 15;
	c->query_priority            = 10;
	c->query_sleep               = 1;
	c->query_bsize               = QUERY_BATCH_SIZE;
	c->query_job_tracking        = false;
	c->query_in_transaction_thr  = 0;
	c->query_req_max_inflight    = AS_QUERY_MAX_QREQ_INFLIGHT;
	c->query_bufpool_size        = AS_QUERY_MAX_BUFS;
	c->query_short_q_max_size    = AS_QUERY_MAX_SHORT_QUEUE_SZ;
	c->query_long_q_max_size     = AS_QUERY_MAX_LONG_QUEUE_SZ;
	c->query_buf_size            = AS_QUERY_BUF_SIZE;
	c->query_threshold           = 10;	// threshold after which the query is considered long running
										// no reason for choosing 10
	c->query_rec_count_bound     = UINT_MAX; // Unlimited
	c->query_req_in_query_thread = 0;
	c->query_untracked_time_ns   = AS_QUERY_UNTRACKED_TIME;

	// Aggregation
	c->udf_runtime_max_memory    = ULONG_MAX;
	c->udf_runtime_max_gmemory   = ULONG_MAX;
	c->udf_runtime_gmemory_used  = 0;
}

// query module to monitor
void
as_query__fill_jobstat(as_query_transaction *qtr, as_mon_jobstat *stat)
{
	stat->trid          = qtr->trid;
	stat->cpu           = 0;                               // not implemented
	stat->mem           = (float)qtr->buf_reserved;
	stat->run_time      = (cf_getns() - qtr->start_time) / 1000000;
	stat->recs_read     = qtr->read_success;
	stat->net_io_bytes  = qtr->net_io_bytes;
	stat->priority      = qtr->priority;

	strcpy(stat->ns, qtr->ns->name);

	if (qtr->setname) {
		strcpy(stat->set, qtr->setname);
	} else {
		strcpy(stat->set, "NULL");
	}

	strcpy(stat->status, "IN_PROGRESS");
	stat->jdata[0]        = '\0';
	char *specific_data   = stat->jdata;
	sprintf(specific_data, "indexname=%s:", qtr->si->imd->iname);
}


/*
 * Populates the as_mon_jobstat and returns to mult-key lookup monitoring infrastructure.
 * Serves as a callback function
 *
 * Returns -
 * 		NULL - In case of failure.
 * 		as_mon_jobstat - On success.
 */
as_mon_jobstat *
as_query_get_jobstat(uint64_t trid)
{
	as_mon_jobstat *stat;
	as_query_transaction *qtr;
	int rv = AS_QUERY_ERR;
	rv     =  as_query__get_qtr(trid, &qtr);

	if (rv != AS_QUERY_OK) {
		cf_warning(AS_MON, "No query was found with trid [ %"PRIu64" ]", trid);
		stat = NULL;
	}
	else {
		stat = cf_malloc(sizeof(as_mon_jobstat));
		as_query__fill_jobstat(qtr, stat);
		as_qtr__release(qtr, __FILE__, __LINE__);
	}
	return stat;
}

typedef struct as_query_jobstat_s {
	int               index;
	as_mon_jobstat ** jobstat;
	int               max_size;
} as_query_jobstat;


int
as_mon_query_jobstat_reduce_fn (void *key, uint32_t keylen, void *object, void *udata)
{
	as_query_transaction * qtr = (as_query_transaction*)object;
	as_query_jobstat *job_pool = (as_query_jobstat*) udata;

	if ( job_pool->index >= job_pool->max_size) return 0;
	as_mon_jobstat * stat = *(job_pool->jobstat);
	stat                  = stat + job_pool->index;
	as_query__fill_jobstat(qtr, stat);
	(job_pool->index)++;
	return 0;
}

as_mon_jobstat *
as_query_get_jobstat_all(int * size)
{
	*size = rchash_get_size(g_query_job_hash);
	if(*size == 0) return AS_QUERY_OK;

	as_mon_jobstat     * job_stats;
	as_query_jobstat   * job_pool;

	job_stats          = (as_mon_jobstat *) cf_malloc(sizeof(as_mon_jobstat) * (*size));
	job_pool           = (as_query_jobstat *) cf_malloc(sizeof(as_query_jobstat));
	job_pool->jobstat  = &job_stats;
	job_pool->index    = 0;
	job_pool->max_size = *size;
	rchash_reduce(g_query_job_hash, as_mon_query_jobstat_reduce_fn, job_pool);
	*size              = job_pool->index;
	cf_free(job_pool);
	return job_stats;
}

udf_call *
as_query_get_udf_call(void *ptr)
{
	as_query_transaction *qtr = (as_query_transaction *)ptr;
	return &qtr->call;
}

/*
 * Returns NULL if partition with is 'pid' is not qnode
 * Else 
 * 		if all the qnodes are reserved upfront returns the rsv used for reserving the partition
 * 		else reserves the partition and returns rsv
 */

as_partition_reservation *
as_query_reserve_qnode(as_namespace * ns, as_query_transaction * qtr, as_partition_id  pid, as_partition_reservation * rsv)
{
	if (qtr->qctx.qnodes_pre_reserved) {
		if (!qtr->qctx.is_partition_qnode[pid]) {
			cf_debug(AS_QUERY, "Getting digest in rec list which do not belong to qnode.");
			return NULL;
		}
		return &qtr->rsv[pid];
	}
	else {
		// get the qnode reservation per record
		// Good for unique sindex queries.
		as_partition_reservation tmp_rsv = *rsv;

		AS_PARTITION_RESERVATION_INIT(tmp_rsv);
		if (0 != as_partition_reserve_qnode(ns, pid, rsv)) {
			return NULL;
		}
		cf_atomic_int_incr(&g_config.dup_tree_count);
	}
	return rsv;
}

void
as_query_release_qnode(as_query_transaction * qtr, as_partition_reservation * rsv)
{
	if (!qtr->qctx.qnodes_pre_reserved) {
		as_partition_release(rsv);
		cf_atomic_int_decr(&g_config.dup_tree_count);
	}
}<|MERGE_RESOLUTION|>--- conflicted
+++ resolved
@@ -1341,24 +1341,12 @@
 			}
 
 			int64_t   i = 0;
-<<<<<<< HEAD
 			as_bin_particle_to_mem(b, (uint8_t *) &i);
 //			uint32_t sz = 8;
 //			as_particle_tomem(b, (uint8_t *) &i, &sz);
-			if ((i >= start->u.i64)
-					&& (i <= end->u.i64)) {
-				return true;
-			} else {
-				cf_detail(AS_QUERY, "as_query_record_matches: "
-						"Integer mismatch %ld not in %ld - %ld", i, start->u.i64, end->u.i64);
-=======
-			uint32_t sz = 8;
-			as_particle_tobuf(b, (uint8_t *) &i, &sz);
-			i = __be64_to_cpu(i);
 			if (skey->key.int_key != i) {
 				cf_debug(AS_QUERY, "as_query_record_matches: sindex key does "
 						"not matches bin value in record. bin value %ld skey value %ld", i, skey->key.int_key);
->>>>>>> 32750252
 				return false;
 			}
 			return true;
