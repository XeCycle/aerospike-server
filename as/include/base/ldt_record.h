--- conflicted
+++ resolved
@@ -82,11 +82,8 @@
 	as_aerospike       * as;       // To operate on ldt_record_chunk
 	uint64_t             version;  // this is version key used to open/close/search
 	                               // for the sub_record digest
-<<<<<<< HEAD
-=======
 	// stats
 	int                 subrec_io; 
->>>>>>> e877d50f
 };
 
 #define FOR_EACH_SUBRECORD(i, j, lrecord)           \
